# Generated by pub
# See https://dart.dev/tools/pub/glossary#lockfile
packages:
  _fe_analyzer_shared:
    dependency: transitive
    description:
      name: _fe_analyzer_shared
      sha256: ae92f5d747aee634b87f89d9946000c2de774be1d6ac3e58268224348cd0101a
      url: "https://pub.dev"
    source: hosted
    version: "61.0.0"
  analyzer:
    dependency: transitive
    description:
      name: analyzer
      sha256: ea3d8652bda62982addfd92fdc2d0214e5f82e43325104990d4f4c4a2a313562
      url: "https://pub.dev"
    source: hosted
    version: "5.13.0"
  archive:
    dependency: transitive
    description:
      name: archive
      sha256: "22600aa1e926be775fa5fe7e6894e7fb3df9efda8891c73f70fb3262399a432d"
      url: "https://pub.dev"
    source: hosted
    version: "3.4.10"
  args:
    dependency: transitive
    description:
      name: args
      sha256: eef6c46b622e0494a36c5a12d10d77fb4e855501a91c1b9ef9339326e58f0596
      url: "https://pub.dev"
    source: hosted
    version: "2.4.2"
  async:
    dependency: transitive
    description:
      name: async
      sha256: "947bfcf187f74dbc5e146c9eb9c0f10c9f8b30743e341481c1e2ed3ecc18c20c"
      url: "https://pub.dev"
    source: hosted
    version: "2.11.0"
  bazel_worker:
    dependency: transitive
    description:
      name: bazel_worker
      sha256: "6f306845d941808bed2fdbd7db3a39de273a8248a9303cfebf0cfa861372616e"
      url: "https://pub.dev"
    source: hosted
    version: "1.1.0"
  binary_codec:
    dependency: transitive
    description:
      name: binary_codec
      sha256: "368144225d749e1e33f2f4628d0c70bffff99b99b1d6c0777b039f8967365b07"
      url: "https://pub.dev"
    source: hosted
    version: "2.0.3"
  boolean_selector:
    dependency: transitive
    description:
      name: boolean_selector
      sha256: "6cfb5af12253eaf2b368f07bacc5a80d1301a071c73360d746b7f2e32d762c66"
      url: "https://pub.dev"
    source: hosted
    version: "2.1.1"
  build:
    dependency: transitive
    description:
      name: build
      sha256: "80184af8b6cb3e5c1c4ec6d8544d27711700bc3e6d2efad04238c7b5290889f0"
      url: "https://pub.dev"
    source: hosted
    version: "2.4.1"
  build_config:
    dependency: transitive
    description:
      name: build_config
      sha256: bf80fcfb46a29945b423bd9aad884590fb1dc69b330a4d4700cac476af1708d1
      url: "https://pub.dev"
    source: hosted
    version: "1.1.1"
  build_daemon:
    dependency: transitive
    description:
      name: build_daemon
      sha256: "0343061a33da9c5810b2d6cee51945127d8f4c060b7fbdd9d54917f0a3feaaa1"
      url: "https://pub.dev"
    source: hosted
    version: "4.0.1"
  build_modules:
    dependency: transitive
    description:
      name: build_modules
      sha256: "66f0f746a239ff6cceba9d235a679ec70a6d9037ddddb36a24a0791a639a8486"
      url: "https://pub.dev"
    source: hosted
    version: "5.0.7"
  build_resolvers:
    dependency: transitive
    description:
      name: build_resolvers
      sha256: "339086358431fa15d7eca8b6a36e5d783728cf025e559b834f4609a1fcfb7b0a"
      url: "https://pub.dev"
    source: hosted
    version: "2.4.2"
  build_runner:
    dependency: "direct dev"
    description:
      name: build_runner
      sha256: "581bacf68f89ec8792f5e5a0b2c4decd1c948e97ce659dc783688c8a88fbec21"
      url: "https://pub.dev"
    source: hosted
    version: "2.4.8"
  build_runner_core:
    dependency: transitive
    description:
      name: build_runner_core
      sha256: "30859c90e9ddaccc484f56303931f477b1f1ba2bab74aa32ed5d6ce15870f8cf"
      url: "https://pub.dev"
    source: hosted
    version: "7.2.8"
  build_web_compilers:
    dependency: "direct dev"
    description:
      name: build_web_compilers
      sha256: aad1d705faa53d060e7ccb7855ee74705a8e3d9ea1634e63e362cc2c1bd47afa
      url: "https://pub.dev"
    source: hosted
    version: "4.0.9"
  built_collection:
    dependency: transitive
    description:
      name: built_collection
      sha256: "376e3dd27b51ea877c28d525560790aee2e6fbb5f20e2f85d5081027d94e2100"
      url: "https://pub.dev"
    source: hosted
    version: "5.1.1"
  built_value:
    dependency: transitive
    description:
      name: built_value
      sha256: c9aabae0718ec394e5bc3c7272e6bb0dc0b32201a08fe185ec1d8401d3e39309
      url: "https://pub.dev"
    source: hosted
    version: "8.8.1"
  checked_yaml:
    dependency: transitive
    description:
      name: checked_yaml
      sha256: feb6bed21949061731a7a75fc5d2aa727cf160b91af9a3e464c5e3a32e28b5ff
      url: "https://pub.dev"
    source: hosted
    version: "2.0.3"
  code_builder:
    dependency: transitive
    description:
      name: code_builder
      sha256: f692079e25e7869c14132d39f223f8eec9830eb76131925143b2129c4bb01b37
      url: "https://pub.dev"
    source: hosted
    version: "4.10.0"
  collection:
    dependency: transitive
    description:
      name: collection
      sha256: ee67cb0715911d28db6bf4af1026078bd6f0128b07a5f66fb2ed94ec6783c09a
      url: "https://pub.dev"
    source: hosted
    version: "1.18.0"
  convert:
    dependency: transitive
    description:
      name: convert
      sha256: "0f08b14755d163f6e2134cb58222dd25ea2a2ee8a195e53983d57c075324d592"
      url: "https://pub.dev"
    source: hosted
    version: "3.1.1"
  crypto:
    dependency: transitive
    description:
      name: crypto
      sha256: ff625774173754681d66daaf4a448684fb04b78f902da9cb3d308c19cc5e8bab
      url: "https://pub.dev"
    source: hosted
    version: "3.0.3"
  csslib:
    dependency: transitive
    description:
      name: csslib
      sha256: "706b5707578e0c1b4b7550f64078f0a0f19dec3f50a178ffae7006b0a9ca58fb"
      url: "https://pub.dev"
    source: hosted
    version: "1.0.0"
  dart_style:
    dependency: transitive
    description:
      name: dart_style
      sha256: "1efa911ca7086affd35f463ca2fc1799584fb6aa89883cf0af8e3664d6a02d55"
      url: "https://pub.dev"
    source: hosted
    version: "2.3.2"
  file:
    dependency: transitive
    description:
      name: file
      sha256: "5fc22d7c25582e38ad9a8515372cd9a93834027aacf1801cf01164dac0ffa08c"
      url: "https://pub.dev"
    source: hosted
    version: "7.0.0"
  fixnum:
    dependency: transitive
    description:
      name: fixnum
      sha256: "25517a4deb0c03aa0f32fd12db525856438902d9c16536311e76cdc57b31d7d1"
      url: "https://pub.dev"
    source: hosted
    version: "1.1.0"
  frontend_server_client:
    dependency: transitive
    description:
      name: frontend_server_client
      sha256: "408e3ca148b31c20282ad6f37ebfa6f4bdc8fede5b74bc2f08d9d92b55db3612"
      url: "https://pub.dev"
    source: hosted
    version: "3.2.0"
  glob:
    dependency: transitive
    description:
      name: glob
      sha256: "0e7014b3b7d4dac1ca4d6114f82bf1782ee86745b9b42a92c9289c23d8a0ab63"
      url: "https://pub.dev"
    source: hosted
    version: "2.1.2"
  graphs:
    dependency: transitive
    description:
      name: graphs
      sha256: aedc5a15e78fc65a6e23bcd927f24c64dd995062bcd1ca6eda65a3cff92a4d19
      url: "https://pub.dev"
    source: hosted
    version: "2.3.1"
  hotreloader:
    dependency: transitive
    description:
      name: hotreloader
      sha256: "94ee21a60ea2836500799f3af035dc3212b1562027f1e0031c14e087f0231449"
      url: "https://pub.dev"
    source: hosted
    version: "4.1.0"
  html:
    dependency: transitive
    description:
      name: html
      sha256: "3a7812d5bcd2894edf53dfaf8cd640876cf6cef50a8f238745c8b8120ea74d3a"
      url: "https://pub.dev"
    source: hosted
    version: "0.15.4"
  http:
    dependency: transitive
    description:
      name: http
      sha256: a2bbf9d017fcced29139daa8ed2bba4ece450ab222871df93ca9eec6f80c34ba
      url: "https://pub.dev"
    source: hosted
    version: "1.2.0"
  http_multi_server:
    dependency: transitive
    description:
      name: http_multi_server
      sha256: "97486f20f9c2f7be8f514851703d0119c3596d14ea63227af6f7a481ef2b2f8b"
      url: "https://pub.dev"
    source: hosted
    version: "3.2.1"
  http_parser:
    dependency: transitive
    description:
      name: http_parser
      sha256: "2aa08ce0341cc9b354a498388e30986515406668dbcc4f7c950c3e715496693b"
      url: "https://pub.dev"
    source: hosted
    version: "4.0.2"
  io:
    dependency: transitive
    description:
      name: io
      sha256: "2ec25704aba361659e10e3e5f5d672068d332fc8ac516421d483a11e5cbd061e"
      url: "https://pub.dev"
    source: hosted
    version: "1.0.4"
  jaspr:
    dependency: "direct main"
    description:
      path: "../../packages/jaspr"
      relative: true
    source: path
    version: "0.9.3"
  jaspr_builder:
<<<<<<< HEAD
    dependency: "direct dev"
=======
    dependency: "direct overridden"
>>>>>>> ebda0693
    description:
      path: "../../packages/jaspr_builder"
      relative: true
    source: path
    version: "0.9.3"
  js:
    dependency: transitive
    description:
      name: js
      sha256: f2c445dce49627136094980615a031419f7f3eb393237e4ecd97ac15dea343f3
      url: "https://pub.dev"
    source: hosted
    version: "0.6.7"
  json_annotation:
    dependency: transitive
    description:
      name: json_annotation
      sha256: b10a7b2ff83d83c777edba3c6a0f97045ddadd56c944e1a23a3fdf43a1bf4467
      url: "https://pub.dev"
    source: hosted
    version: "4.8.1"
  lints:
    dependency: "direct dev"
    description:
      name: lints
      sha256: "0a217c6c989d21039f1498c3ed9f3ed71b354e69873f13a8dfc3c9fe76f1b452"
      url: "https://pub.dev"
    source: hosted
    version: "2.1.1"
  logging:
    dependency: transitive
    description:
      name: logging
      sha256: "04094f2eb032cbb06c6f6e8d3607edcfcb0455e2bb6cbc010cb01171dcb64e6d"
      url: "https://pub.dev"
    source: hosted
    version: "1.1.1"
  matcher:
    dependency: transitive
    description:
      name: matcher
      sha256: d2323aa2060500f906aa31a895b4030b6da3ebdcc5619d14ce1aada65cd161cb
      url: "https://pub.dev"
    source: hosted
    version: "0.12.16+1"
  meta:
    dependency: transitive
    description:
      name: meta
      sha256: d584fa6707a52763a52446f02cc621b077888fb63b93bbcb1143a7be5a0c0c04
      url: "https://pub.dev"
    source: hosted
    version: "1.11.0"
  mime:
    dependency: transitive
    description:
      name: mime
      sha256: e4ff8e8564c03f255408decd16e7899da1733852a9110a58fe6d1b817684a63e
      url: "https://pub.dev"
    source: hosted
    version: "1.0.4"
  package_config:
    dependency: transitive
    description:
      name: package_config
      sha256: "1c5b77ccc91e4823a5af61ee74e6b972db1ef98c2ff5a18d3161c982a55448bd"
      url: "https://pub.dev"
    source: hosted
    version: "2.1.0"
  path:
    dependency: transitive
    description:
      name: path
      sha256: "087ce49c3f0dc39180befefc60fdb4acd8f8620e5682fe2476afd0b3688bb4af"
      url: "https://pub.dev"
    source: hosted
    version: "1.9.0"
  pointycastle:
    dependency: transitive
    description:
      name: pointycastle
      sha256: "43ac87de6e10afabc85c445745a7b799e04de84cebaa4fd7bf55a5e1e9604d29"
      url: "https://pub.dev"
    source: hosted
    version: "3.7.4"
  pool:
    dependency: transitive
    description:
      name: pool
      sha256: "20fe868b6314b322ea036ba325e6fc0711a22948856475e2c2b6306e8ab39c2a"
      url: "https://pub.dev"
    source: hosted
    version: "1.5.1"
  protobuf:
    dependency: transitive
    description:
      name: protobuf
      sha256: "68645b24e0716782e58948f8467fd42a880f255096a821f9e7d0ec625b00c84d"
      url: "https://pub.dev"
    source: hosted
    version: "3.1.0"
  pub_semver:
    dependency: transitive
    description:
      name: pub_semver
      sha256: "40d3ab1bbd474c4c2328c91e3a7df8c6dd629b79ece4c4bd04bee496a224fb0c"
      url: "https://pub.dev"
    source: hosted
    version: "2.1.4"
  pubspec_parse:
    dependency: transitive
    description:
      name: pubspec_parse
      sha256: c63b2876e58e194e4b0828fcb080ad0e06d051cb607a6be51a9e084f47cb9367
      url: "https://pub.dev"
    source: hosted
    version: "1.2.3"
  scratch_space:
    dependency: transitive
    description:
      name: scratch_space
      sha256: "8510fbff458d733a58fc427057d1ac86303b376d609d6e1bc43f240aad9aa445"
      url: "https://pub.dev"
    source: hosted
    version: "1.0.2"
  shelf:
    dependency: transitive
    description:
      name: shelf
      sha256: ad29c505aee705f41a4d8963641f91ac4cee3c8fad5947e033390a7bd8180fa4
      url: "https://pub.dev"
    source: hosted
    version: "1.4.1"
  shelf_gzip:
    dependency: transitive
    description:
      name: shelf_gzip
      sha256: "4f4b793c0f969f348aece1ab4cc05fceba9fea431c1ce76b1bc0fa369cecfc15"
      url: "https://pub.dev"
    source: hosted
    version: "4.1.0"
  shelf_proxy:
    dependency: transitive
    description:
      name: shelf_proxy
      sha256: a71d2307f4393211930c590c3d2c00630f6c5a7a77edc1ef6436dfd85a6a7ee3
      url: "https://pub.dev"
    source: hosted
    version: "1.0.4"
  shelf_static:
    dependency: transitive
    description:
      name: shelf_static
      sha256: a41d3f53c4adf0f57480578c1d61d90342cd617de7fc8077b1304643c2d85c1e
      url: "https://pub.dev"
    source: hosted
    version: "1.1.2"
  shelf_web_socket:
    dependency: transitive
    description:
      name: shelf_web_socket
      sha256: "9ca081be41c60190ebcb4766b2486a7d50261db7bd0f5d9615f2d653637a84c1"
      url: "https://pub.dev"
    source: hosted
    version: "1.0.4"
  source_gen:
    dependency: transitive
    description:
      name: source_gen
      sha256: "14658ba5f669685cd3d63701d01b31ea748310f7ab854e471962670abcf57832"
      url: "https://pub.dev"
    source: hosted
    version: "1.5.0"
  source_maps:
    dependency: transitive
    description:
      name: source_maps
      sha256: "708b3f6b97248e5781f493b765c3337db11c5d2c81c3094f10904bfa8004c703"
      url: "https://pub.dev"
    source: hosted
    version: "0.10.12"
  source_span:
    dependency: transitive
    description:
      name: source_span
      sha256: "53e943d4206a5e30df338fd4c6e7a077e02254531b138a15aec3bd143c1a8b3c"
      url: "https://pub.dev"
    source: hosted
    version: "1.10.0"
  stack_trace:
    dependency: transitive
    description:
      name: stack_trace
      sha256: "73713990125a6d93122541237550ee3352a2d84baad52d375a4cad2eb9b7ce0b"
      url: "https://pub.dev"
    source: hosted
    version: "1.11.1"
  stream_channel:
    dependency: transitive
    description:
      name: stream_channel
      sha256: ba2aa5d8cc609d96bbb2899c28934f9e1af5cddbd60a827822ea467161eb54e7
      url: "https://pub.dev"
    source: hosted
    version: "2.1.2"
  stream_transform:
    dependency: transitive
    description:
      name: stream_transform
      sha256: "14a00e794c7c11aa145a170587321aedce29769c08d7f58b1d141da75e3b1c6f"
      url: "https://pub.dev"
    source: hosted
    version: "2.1.0"
  string_scanner:
    dependency: transitive
    description:
      name: string_scanner
      sha256: "556692adab6cfa87322a115640c11f13cb77b3f076ddcc5d6ae3c20242bedcde"
      url: "https://pub.dev"
    source: hosted
    version: "1.2.0"
  term_glyph:
    dependency: transitive
    description:
      name: term_glyph
      sha256: a29248a84fbb7c79282b40b8c72a1209db169a2e0542bce341da992fe1bc7e84
      url: "https://pub.dev"
    source: hosted
    version: "1.2.1"
  test_api:
    dependency: transitive
    description:
      name: test_api
      sha256: "9955ae474176f7ac8ee4e989dadfb411a58c30415bcfb648fa04b2b8a03afa7f"
      url: "https://pub.dev"
    source: hosted
    version: "0.7.0"
  timing:
    dependency: transitive
    description:
      name: timing
      sha256: "70a3b636575d4163c477e6de42f247a23b315ae20e86442bebe32d3cabf61c32"
      url: "https://pub.dev"
    source: hosted
    version: "1.0.1"
  typed_data:
    dependency: transitive
    description:
      name: typed_data
      sha256: facc8d6582f16042dd49f2463ff1bd6e2c9ef9f3d5da3d9b087e244a7b564b3c
      url: "https://pub.dev"
    source: hosted
    version: "1.3.2"
  vm_service:
    dependency: transitive
    description:
      name: vm_service
      sha256: c538be99af830f478718b51630ec1b6bee5e74e52c8a802d328d9e71d35d2583
      url: "https://pub.dev"
    source: hosted
    version: "11.10.0"
  watcher:
    dependency: transitive
    description:
      name: watcher
      sha256: "3d2ad6751b3c16cf07c7fca317a1413b3f26530319181b37e3b9039b84fc01d8"
      url: "https://pub.dev"
    source: hosted
    version: "1.1.0"
  web:
    dependency: transitive
    description:
      name: web
      sha256: "4188706108906f002b3a293509234588823c8c979dc83304e229ff400c996b05"
      url: "https://pub.dev"
    source: hosted
    version: "0.4.2"
  web_socket_channel:
    dependency: transitive
    description:
      name: web_socket_channel
      sha256: "939ab60734a4f8fa95feacb55804fa278de28bdeef38e616dc08e44a84adea23"
      url: "https://pub.dev"
    source: hosted
    version: "2.4.3"
  yaml:
    dependency: transitive
    description:
      name: yaml
      sha256: "75769501ea3489fca56601ff33454fe45507ea3bfb014161abc3b43ae25989d5"
      url: "https://pub.dev"
    source: hosted
    version: "3.1.2"
sdks:
  dart: ">=3.2.0 <3.5.0"<|MERGE_RESOLUTION|>--- conflicted
+++ resolved
@@ -297,11 +297,7 @@
     source: path
     version: "0.9.3"
   jaspr_builder:
-<<<<<<< HEAD
-    dependency: "direct dev"
-=======
     dependency: "direct overridden"
->>>>>>> ebda0693
     description:
       path: "../../packages/jaspr_builder"
       relative: true

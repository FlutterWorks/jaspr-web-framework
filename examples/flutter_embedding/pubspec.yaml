--- conflicted
+++ resolved
@@ -7,11 +7,7 @@
   sdk: '>=3.0.0-0 <4.0.0'
 
 dependencies:
-<<<<<<< HEAD
-  firebase_core: ^2.15.1
-=======
   firebase_core: ^3.4.1
->>>>>>> 41ba3658
   flutter:
     sdk: flutter
   flutter_riverpod: ^2.4.0

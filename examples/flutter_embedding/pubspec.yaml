--- conflicted
+++ resolved
@@ -11,16 +11,9 @@
   flutter:
     sdk: flutter
   flutter_riverpod: ^2.4.0
-<<<<<<< HEAD
-  jaspr: ^0.9.0
-  jaspr_flutter_embed: ^0.1.4
-  jaspr_riverpod: ^0.3.6
-=======
   jaspr: ^0.13.0
   jaspr_flutter_embed: ^0.3.2
   jaspr_riverpod: ^0.3.12
-  js: ^0.6.7
->>>>>>> bd4ca963
   riverpod: ^2.4.0
 
 dev_dependencies:

name: flutter_embedding_demo
description: A demo of embedding a flutter app into a jaspr website.
version: 0.1.2
publish_to: none

environment:
  sdk: '>=3.0.0-0 <4.0.0'

dependencies:
  firebase_core: ^2.15.1
  flutter:
    sdk: flutter
  flutter_riverpod: ^2.4.0
<<<<<<< HEAD
  jaspr: ^0.13.0
  jaspr_flutter_embed: ^0.3.2
  jaspr_riverpod: ^0.3.12
=======
  jaspr: ^0.15.0
  jaspr_flutter_embed: ^0.3.4
  jaspr_riverpod: ^0.3.14
>>>>>>> 238a4ca1
  riverpod: ^2.4.0

dev_dependencies:
  build_runner: ^2.4.6
  flutter_test:
    sdk: flutter
  flutter_lints: ^4.0.0
  jaspr_builder: ^0.15.0
  jaspr_web_compilers: ^4.0.10

flutter:
  uses-material-design: true
  assets:
    - assets/dash.png

jaspr:
  mode: server<|MERGE_RESOLUTION|>--- conflicted
+++ resolved
@@ -11,15 +11,9 @@
   flutter:
     sdk: flutter
   flutter_riverpod: ^2.4.0
-<<<<<<< HEAD
-  jaspr: ^0.13.0
-  jaspr_flutter_embed: ^0.3.2
-  jaspr_riverpod: ^0.3.12
-=======
   jaspr: ^0.15.0
   jaspr_flutter_embed: ^0.3.4
   jaspr_riverpod: ^0.3.14
->>>>>>> 238a4ca1
   riverpod: ^2.4.0
 
 dev_dependencies:

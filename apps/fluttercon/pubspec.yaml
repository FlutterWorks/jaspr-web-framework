name: fluttercon
description: A new jaspr project.
version: 0.0.3
publish_to: none
homepage: https://fluttercon.schultek.de
issue_tracker: https://github.com/schultek/jaspr/issues

environment:
  sdk: '>=3.3.0 <4.0.0'

dependencies:
  collection: ^1.18.0
  dart_mappable: ^4.2.2
  http: ^1.2.1
  intl: ^0.19.0
  jaspr: ^0.15.1
  jaspr_router: ^0.5.1
  shared_preferences: ^2.2.3

dev_dependencies:
  build_runner: ^2.4.0
<<<<<<< HEAD
  jaspr_web_compilers: ^4.0.10
  jaspr_builder: ^0.15.0
  lints: ^4.0.0
=======
>>>>>>> 41ba3658
  dart_mappable_builder: ^4.2.3
  jaspr_web_compilers: ^4.0.10
  jaspr_builder: ^0.15.1
  lints: ^4.0.0

jaspr:
  mode: static
<|MERGE_RESOLUTION|>--- conflicted
+++ resolved
@@ -19,12 +19,6 @@
 
 dev_dependencies:
   build_runner: ^2.4.0
-<<<<<<< HEAD
-  jaspr_web_compilers: ^4.0.10
-  jaspr_builder: ^0.15.0
-  lints: ^4.0.0
-=======
->>>>>>> 41ba3658
   dart_mappable_builder: ^4.2.3
   jaspr_web_compilers: ^4.0.10
   jaspr_builder: ^0.15.1

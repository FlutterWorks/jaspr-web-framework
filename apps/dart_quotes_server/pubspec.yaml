name: dart_quotes_server
description: Collection of Dart quotes.
version: 0.1.2
publish_to: none

environment:
  sdk: '>=3.3.0 <4.0.0'

dependencies:
  dart_quotes_client:
    path: ./client
  jaspr: ^0.15.1
  jaspr_router: ^0.5.1
  jaspr_serverpod: ^0.3.3
  serverpod: 2.1.1
  serverpod_auth_google_flutter: 2.1.1
  serverpod_auth_server: 2.1.1
  serverpod_auth_shared_flutter: 2.1.1
  serverpod_serialization: 2.1.1

dev_dependencies:
  build_runner: ^2.4.0
  jaspr_web_compilers: ^4.0.10
<<<<<<< HEAD
  jaspr_builder: ^0.15.0
=======
  jaspr_builder: ^0.15.1
>>>>>>> 41ba3658
  lints: ^4.0.0

jaspr:
  mode: server
  dev-command: dart bin/main.dart --apply-migrations<|MERGE_RESOLUTION|>--- conflicted
+++ resolved
@@ -21,11 +21,7 @@
 dev_dependencies:
   build_runner: ^2.4.0
   jaspr_web_compilers: ^4.0.10
-<<<<<<< HEAD
-  jaspr_builder: ^0.15.0
-=======
   jaspr_builder: ^0.15.1
->>>>>>> 41ba3658
   lints: ^4.0.0
 
 jaspr:

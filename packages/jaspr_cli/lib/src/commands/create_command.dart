--- conflicted
+++ resolved
@@ -42,11 +42,7 @@
   String get name => 'create';
 
   @override
-<<<<<<< HEAD
-  final bool requiresPubspec = false;
-=======
   bool get requiresPubspec => false;
->>>>>>> 8820f28b
 
   @override
   Future<int> run() async {

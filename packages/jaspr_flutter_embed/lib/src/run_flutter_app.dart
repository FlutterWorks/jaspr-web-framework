--- conflicted
+++ resolved
@@ -2,29 +2,17 @@
 @JS()
 library flutter_interop;
 
-<<<<<<< HEAD
 import 'dart:async';
-import 'dart:html';
 import 'dart:js_interop';
 import 'dart:ui_web' as ui_web;
 
 import 'package:flutter/widgets.dart' as flt;
+import 'package:web/web.dart';
 
 import 'multi_view_app.dart';
-=======
-import 'dart:js_interop';
-import 'dart:ui_web' as ui_web;
-
-import 'package:web/web.dart';
-
-/// Starts a flutter app and attaches it to the [attachTo] dom element.
-void runFlutterApp({required String attachTo, required void Function() runApp}) {
-  var target = document.querySelector(attachTo);
->>>>>>> 238a4ca1
 
 Map<int, flt.Widget> _viewWidgets = {};
 
-<<<<<<< HEAD
 Future<FlutterApp> _flutterApp = Future(() {
   final completer = Completer<FlutterApp>();
 
@@ -38,14 +26,6 @@
 
   ui_web.bootstrapEngine(runApp: () {
     flt.runWidget(MultiViewApp(viewBuilder: (viewId) => _viewWidgets[viewId]));
-=======
-  flutter!.loader!.didCreateEngineInitializer = ((engineInitializer) {
-    return engineInitializer
-        .initializeEngine(InitializeEngineOptions(hostElement: target!))
-        .toDart
-        .then((runner) => runner.runApp())
-        .toJS;
->>>>>>> 238a4ca1
   });
 
   return completer.future;
@@ -58,14 +38,11 @@
   return id;
 }
 
-<<<<<<< HEAD
 Future<void> removeView(int viewId) async {
   var app = await _flutterApp;
   app.removeView(viewId);
 }
 
-=======
->>>>>>> 238a4ca1
 /// Handle to the [_flutter] object defined by the 'flutter.js' script.
 @JS('_flutter')
 external FlutterInterop? flutter;
@@ -76,14 +53,12 @@
 extension type FlutterInterop._(JSObject _) {
   external FlutterInterop({FlutterLoader? loader});
 
-  external FlutterLoader? get loader;
-  external set loader(FlutterLoader? loader);
+  external FlutterLoader? loader;
 }
 
 extension type FlutterLoader._(JSObject _) {
   external FlutterLoader({JSFunction? didCreateEngineInitializer});
 
-<<<<<<< HEAD
   external JSPromise<JSAny?> load(LoadOptions options);
 
   external JSFunction? didCreateEngineInitializer;
@@ -132,26 +107,4 @@
   external double? maxWidth;
   external double? minHeight;
   external double? maxHeight;
-=======
-  @JS("didCreateEngineInitializer")
-  external set _didCreateEngineInitializer(JSFunction? fn);
-
-  set didCreateEngineInitializer(OnEntrypointLoaded? callback) {
-    _didCreateEngineInitializer = callback?.toJS;
-  }
-}
-
-typedef OnEntrypointLoaded = JSPromise Function(EngineInitializer engineInitializer);
-
-extension type EngineInitializer._(JSObject _) {
-  external JSPromise<AppRunner> initializeEngine(InitializeEngineOptions options);
-}
-
-extension type InitializeEngineOptions._(JSObject _) {
-  external InitializeEngineOptions({Element? hostElement});
-}
-
-extension type AppRunner._(JSObject _) implements JSObject {
-  external JSPromise<JSAny> runApp();
->>>>>>> 238a4ca1
 }
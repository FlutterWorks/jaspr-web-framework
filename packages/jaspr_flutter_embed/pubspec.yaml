--- conflicted
+++ resolved
@@ -17,13 +17,8 @@
 dependencies:
   flutter:
     sdk: flutter
-<<<<<<< HEAD
-  jaspr: ^0.13.0
+  jaspr: ^0.15.0
   web: ^0.5.0
-=======
-  jaspr: ^0.15.0
-  js: ^0.6.5
->>>>>>> 29819990
 
 dev_dependencies:
   lints: ^3.0.0
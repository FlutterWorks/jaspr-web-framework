--- conflicted
+++ resolved
@@ -17,12 +17,8 @@
 dependencies:
   flutter:
     sdk: flutter
-<<<<<<< HEAD
-  jaspr: ^0.13.0
-=======
   jaspr: ^0.15.0
   web: ^1.0.0
->>>>>>> 238a4ca1
 
 dev_dependencies:
   lints: ^4.0.0
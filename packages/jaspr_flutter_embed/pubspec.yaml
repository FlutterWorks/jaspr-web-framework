name: jaspr_flutter_embed
description: Flutter element embedding bindings for jaspr.
version: 0.3.2
homepage: https://github.com/schultek/jaspr
issue_tracker: https://github.com/schultek/jaspr/issues
documentation: https://docs.page/schultek/jaspr
funding:
  - https://github.com/sponsors/schultek

topics:
  - jaspr
  - web

environment:
  sdk: '>=3.3.0 <4.0.0'

dependencies:
  flutter:
    sdk: flutter
<<<<<<< HEAD
  jaspr: ^0.10.0
  web: ^0.5.0

=======
  jaspr: ^0.13.0
  js: ^0.6.5
>>>>>>> bd4ca963

dev_dependencies:
  lints: ^3.0.0<|MERGE_RESOLUTION|>--- conflicted
+++ resolved
@@ -17,14 +17,8 @@
 dependencies:
   flutter:
     sdk: flutter
-<<<<<<< HEAD
-  jaspr: ^0.10.0
+  jaspr: ^0.13.0
   web: ^0.5.0
-
-=======
-  jaspr: ^0.13.0
-  js: ^0.6.5
->>>>>>> bd4ca963
 
 dev_dependencies:
   lints: ^3.0.0
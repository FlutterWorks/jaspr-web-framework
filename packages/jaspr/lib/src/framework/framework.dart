// Copyright 2014 The Flutter Authors. All rights reserved.
// Use of this source code is governed by a BSD-style license that can be
// found in the LICENSE file.

library framework;

import 'dart:async';
import 'dart:collection';
import 'dart:convert';

import 'package:meta/meta.dart';

import '../foundation/basic_types.dart';
import '../foundation/binding.dart';
import '../foundation/scheduler.dart';
import '../foundation/sync.dart';

part 'build_context.dart';
part 'build_owner.dart';
part 'components_binding.dart';
part 'render_element.dart';
part 'render_scope.dart';
part 'dom_component.dart';
part 'inactive_elements.dart';
part 'inherited_component.dart';
part 'keys.dart';
part 'multi_child_element.dart';
part 'single_child_element.dart';
part 'state_mixins.dart';
part 'stateful_component.dart';
part 'stateless_component.dart';
part 'observer_component.dart';

/// Describes the configuration for an [Element].
///
/// Components are the central class hierarchy in the jaspr framework and have the
/// same structure and purpose as components do in Flutter. A component
/// is an immutable description of part of a user interface. Components can be
/// inflated into elements, which manage the underlying DOM.
///
/// Components themselves have no mutable state (all their fields must be final).
/// If you wish to associate mutable state with a component, consider using a
/// [StatefulComponent], which creates a [State] object (via
/// [StatefulComponent.createState]) whenever it is inflated into an element and
/// incorporated into the tree.
///
/// A given component can be included in the tree zero or more times. In particular
/// a given component can be placed in the tree multiple times. Each time a component
/// is placed in the tree, it is inflated into an [Element], which means a
/// component that is incorporated into the tree multiple times will be inflated
/// multiple times.
///
/// The [key] property controls how one component replaces another component in the
/// tree. If the [runtimeType] and [key] properties of the two components are
/// [operator==], respectively, then the new component replaces the old component by
/// updating the underlying element (i.e., by calling [Element.update] with the
/// new component). Otherwise, the old element is removed from the tree, the new
/// component is inflated into an element, and the new element is inserted into the
/// tree.
///
/// See also:
///
///  * [StatefulComponent] and [State], for components that can build differently
///    several times over their lifetime.
///  * [InheritedComponent], for components that introduce ambient state that can
///    be read by descendant components.
///  * [StatelessComponent], for components that always build the same way given a
///    particular configuration and ambient state.
@immutable
abstract class Component {
  /// Initializes [key] for subclasses.
  const Component({this.key});

  /// Controls how one component replaces another component in the tree.
  ///
  /// If the [runtimeType] and [key] properties of the two components are
  /// [operator==], respectively, then the new component replaces the old component by
  /// updating the underlying element (i.e., by calling [Element.update] with the
  /// new component). Otherwise, the old element is removed from the tree, the new
  /// component is inflated into an element, and the new element is inserted into the
  /// tree.
  ///
  /// In addition, using a [GlobalKey] as the component's [key] allows the element
  /// to be moved around the tree (changing parent) without losing state. When a
  /// new component is found (its key and type do not match a previous component in
  /// the same location), but there was a component with that same global key
  /// elsewhere in the tree in the previous frame, then that component's element is
  /// moved to the new location.
  ///
  /// Generally, a component that is the only child of another component does not need
  /// an explicit key.
  ///
  /// See also:
  ///
  ///  * The discussions at [Key] and [GlobalKey].
  final Key? key;

  /// Inflates this configuration to a concrete instance.
  ///
  /// A given component can be included in the tree zero or more times. In particular
  /// a given component can be placed in the tree multiple times. Each time a component
  /// is placed in the tree, it is inflated into an [Element], which means a
  /// component that is incorporated into the tree multiple times will be inflated
  /// multiple times.
  Element createElement();

  /// Whether the `newComponent` can be used to update an [Element] that currently
  /// has the `oldComponent` as its configuration.
  ///
  /// An element that uses a given component as its configuration can be updated to
  /// use another component as its configuration if, and only if, the two components
  /// have [runtimeType] and [key] properties that are [operator==].
  ///
  /// If the components have no key (their key is null), then they are considered a
  /// match if they have the same type, even if their children are completely
  /// different.
  static bool canUpdate(Component oldComponent, Component newComponent) {
    return oldComponent.runtimeType == newComponent.runtimeType && oldComponent.key == newComponent.key;
  }
}

/// Signature for a function that creates a component, e.g. [StatelessComponent.build]
/// or [State.build].
///
/// Used by [Builder.builder], etc.
typedef ComponentBuilder = Iterable<Component> Function(BuildContext context);

typedef SingleComponentBuilder = Component Function(BuildContext context);

/// Signature for the callback to [BuildContext.visitChildElements].
///
/// The argument is the child being visited.
///
/// It is safe to call `element.visitChildElements` reentrantly within
/// this callback.
typedef ElementVisitor = void Function(Element element);

enum _ElementLifecycle {
  initial,
  active,
  inactive,
  defunct,
}

/// An instantiation of a [Component] at a particular location in the tree.
///
/// Components describe how to configure a subtree but the same component can be used
/// to configure multiple subtrees simultaneously because components are immutable.
/// An [Element] represents the use of a component to configure a specific location
/// in the tree. Over time, the component associated with a given element can
/// change, for example, if the parent component rebuilds and creates a new component
/// for this location..
abstract class Element implements BuildContext {
  /// Creates an element that uses the given component as its configuration.
  ///
  /// Typically called by an override of [Component.createElement].
  Element(Component component) : _component = component;

  Element? _parent;

  /// Compare two components for equality.
  ///
  /// When a component is rebuilt with another that compares equal according
  /// to `operator ==`, it is assumed that the update is redundant and the
  /// work to update that branch of the tree is skipped.
  ///
  /// It is generally discouraged to override `operator ==` on any component that
  /// has children, since a correct implementation would have to defer to the
  /// children's equality operator also, and that is an O(N²) operation: each
  /// child would need to itself walk all its children, each step of the tree.
  ///
  /// It is sometimes reasonable for a leaf component (one with no children) to
  /// implement this method, if rebuilding the component is known to be much more
  /// expensive than checking the components' parameters for equality and if the
  /// component is expected to often be rebuilt with identical parameters.
  ///
  /// In general, however, it is more efficient to cache the components used
  /// in a build method if it is known that they will not change.
  @nonVirtual
  @override
  // ignore: avoid_equals_and_hash_code_on_mutable_classes
  bool operator ==(Object other) => identical(this, other);

  // Custom implementation of hash code optimized for the ".of" pattern used
  // with `InheritedComponents`.
  //
  // `Element.dependOnInheritedComponentOfExactType` relies heavily on hash-based
  // `Set` look-ups, putting this getter on the performance critical path.
  //
  // The value is designed to fit within the SMI representation. This makes
  // the cached value use less memory (one field and no extra heap objects) and
  // cheap to compare (no indirection).
  @nonVirtual
  @override
  // ignore: avoid_equals_and_hash_code_on_mutable_classes
  int get hashCode => _cachedHash;
  final int _cachedHash = _nextHashCode = (_nextHashCode + 1) % 0xffffff;
  static int _nextHashCode = 1;

  /// An integer that is guaranteed to be greater than the parent's, if any.
  /// The element at the root of the tree must have a depth greater than 0.
  int get depth => _depth!;
  int? _depth;

  static int _sort(Element a, Element b) {
    if (a.depth < b.depth) {
      return -1;
    } else if (b.depth < a.depth) {
      return 1;
    } else if (b.dirty && !a.dirty) {
      return -1;
    } else if (a.dirty && !b.dirty) {
      return 1;
    }
    return 0;
  }

  /// The configuration for this element.
  @override
  Component get component => _component!;
  Component? _component;

  /// The root component binding that manages the component tree.
  BuildOwner? _owner;
  BuildOwner get owner => _owner!;

  Renderer? _renderer;
  Renderer? _inheritRenderer() => _renderer;

  /// The previous sibling element.
  Element? _prevSibling;

  /// The previous ancestor sibling
  Element? _prevAncestorSibling;

  /// The last child element.
  Element? _lastChild;

  /// The last child dom node.
  RenderElement? _lastNode;

  /// The nearest ancestor dom node.
  RenderElement? _parentNode;

  // This is used to verify that Element objects move through life in an
  // orderly fashion.
  _ElementLifecycle _lifecycleState = _ElementLifecycle.initial;

  void updateLastChild(Element? child) {
    _lastChild = child;
    _lastNode = _lastChild?._lastNode;
    if (_parent?._lastChild == this && _parent?._lastNode != _lastNode) {
      _parent!.updateLastChild(this);
    }
  }

  /// Calls the argument for each child.
  ///
  /// There is no guaranteed order in which the children will be visited, though
  /// it should be consistent over time.
  ///
  /// Calling this during build is dangerous: the child list might still be
  /// being updated at that point, so the children might not be constructed yet,
  /// or might be old children that are going to be replaced. This method should
  /// only be called if it is provable that the children are available.
  void visitChildren(ElementVisitor visitor);

  /// Wrapper around [visitChildren] for [BuildContext].
  @override
  void visitChildElements(ElementVisitor visitor) {
    visitChildren(visitor);
  }

  /// Update the given child with the given new configuration.
  ///
  /// This method is the core of the components system. It is called each time we
  /// are to add, update, or remove a child based on an updated configuration.
  ///
  /// If the `child` is null, and the `newComponent` is not null, then we have a new
  /// child for which we need to create an [Element], configured with `newComponent`.
  ///
  /// If the `newComponent` is null, and the `child` is not null, then we need to
  /// remove it because it no longer has a configuration.
  ///
  /// If neither are null, then we need to update the `child`'s configuration to
  /// be the new configuration given by `newComponent`. If `newComponent` can be given
  /// to the existing child (as determined by [Component.canUpdate]), then it is so
  /// given. Otherwise, the old child needs to be disposed and a new child
  /// created for the new configuration.
  ///
  /// If both are null, then we don't have a child and won't have a child, so we
  /// do nothing.
  ///
  /// The [updateChild] method returns the new child, if it had to create one,
  /// or the child that was passed in, if it just had to update the child, or
  /// null, if it removed the child and did not replace it.
  ///
  /// The following table summarizes the above:
  ///
  /// |                     | **newComponent == null**  | **newComponent != null**   |
  /// | :-----------------: | :--------------------- | :---------------------- |
  /// |  **child == null**  |  Returns null.         |  Returns new [Element]. |
  /// |  **child != null**  |  Old child is removed, returns null. | Old child updated if possible, returns child or new [Element]. |
  @protected
  Element? updateChild(Element? child, Component? newComponent, Element? prevSibling) {
    if (newComponent == null) {
      if (child != null) {
        if (_lastChild == child) {
          updateLastChild(prevSibling);
        }
        deactivateChild(child);
      }
      return null;
    }
    final Element newChild;
    if (child != null) {
      if (child._component == newComponent) {
        if (child._parentChanged || child._prevSibling != prevSibling) {
          child.updatePrevSibling(prevSibling);
        }
        newChild = child;
      } else if (child._parentChanged || Component.canUpdate(child.component, newComponent)) {
        if (child._parentChanged || child._prevSibling != prevSibling) {
          child.updatePrevSibling(prevSibling);
        }
        child.update(newComponent);
        assert(child.component == newComponent);
        newChild = child;
      } else {
        deactivateChild(child);
        assert(child._parent == null);
        newChild = inflateComponent(newComponent, prevSibling);
      }
    } else {
      newChild = inflateComponent(newComponent, prevSibling);
    }

    if (_lastChild == prevSibling) {
      updateLastChild(newChild);
    }

    return newChild;
  }

  /// Add this element to the tree as a child of the given parent.
  ///
  /// The framework calls this function when a newly created element is added to
  /// the tree for the first time. Use this method to initialize state that
  /// depends on having a parent. State that is independent of the parent can
  /// more easily be initialized in the constructor.
  ///
  /// This method transitions the element from the "initial" lifecycle state to
  /// the "active" lifecycle state.
  ///
  /// Subclasses that override this method are likely to want to also override
  /// [update] and [visitChildren].
  ///
  /// Implementations of this method should start with a call to the inherited
  /// method, as in `super.mount(parent)`.
  @mustCallSuper
  void mount(Element? parent, Element? prevSibling) {
    assert(_lifecycleState == _ElementLifecycle.initial);
    assert(_component != null);
    assert(_parent == null);
    assert(parent == null || parent._lifecycleState == _ElementLifecycle.active);

    _parent = parent;
    _prevSibling = prevSibling;
    _prevAncestorSibling = _prevSibling ?? (_parent is RenderElement ? null : _parent?._prevAncestorSibling);
    _parentNode = parent is RenderElement ? parent : parent?._parentNode;

    _lifecycleState = _ElementLifecycle.active;
    _depth = parent != null ? parent.depth + 1 : 1;

    if (parent != null) {
      _owner = parent.owner;
      _renderer = parent._inheritRenderer();
    }
    assert(_owner != null);

    final Key? key = component.key;
    if (key is GlobalKey) {
      ComponentsBinding.instance!._registerGlobalKey(key, this);
    }
    _updateInheritance();
    _updateObservers();
  }

  /// Change the component used to configure this element.
  ///
  /// The framework calls this function when the parent wishes to use a
  /// different component to configure this element. The new component is guaranteed
  /// to have the same [runtimeType] as the old component.
  ///
  /// This function is called only during the "active" lifecycle state.
  @mustCallSuper
  void update(covariant Component newComponent) {
    assert(_lifecycleState == _ElementLifecycle.active);
    assert(_component != null);
    assert(newComponent != component);
    assert(_depth != null);
    assert(Component.canUpdate(component, newComponent));
    _component = newComponent;
  }

  void _updateDepth(int parentDepth) {
    final int expectedDepth = parentDepth + 1;
    if (depth < expectedDepth) {
      _depth = expectedDepth;
      visitChildren((Element child) {
        child._updateDepth(expectedDepth);
      });
    }
  }

  var _parentChanged = false;

  void updatePrevSibling(Element? prevSibling) {
    assert(_lifecycleState == _ElementLifecycle.active);
    assert(_component != null);
    assert(_parent != null);
    assert(_parent!._lifecycleState == _ElementLifecycle.active);
    assert(_depth != null);
    assert(_parentNode != null);
    _prevSibling = prevSibling;
    _updateAncestorSiblingRecursively(_parentChanged);
    _parentChanged = false;
  }

  @mustCallSuper
  void _didChangeAncestorSibling() {}

  void _updateAncestorSiblingRecursively(bool didReorderParent) {
    var newAncestorSibling = _prevSibling ?? (_parent is RenderElement ? null : _parent?._prevAncestorSibling);
    if (didReorderParent || newAncestorSibling != _prevAncestorSibling) {
      _prevAncestorSibling = newAncestorSibling;
      _didChangeAncestorSibling();
      if (this is! RenderElement) {
        visitChildren((e) => e._updateAncestorSiblingRecursively(true));
      }
    }
  }

  Element? _retakeInactiveElement(GlobalKey key, Component newComponent) {
    final Element? element = key._currentElement;
    if (element == null) {
      return null;
    }
    if (!Component.canUpdate(element.component, newComponent)) {
      return null;
    }
    final Element? parent = element._parent;
    if (parent != null) {
      parent.forgetChild(element);
      parent.deactivateChild(element);
    }
    assert(element._parent == null);
    owner._inactiveElements.remove(element);
    return element;
  }

  /// Create an element for the given component and add it as a child of this
  /// element.
  ///
  /// This method is typically called by [updateChild] but can be called
  /// directly by subclasses that need finer-grained control over creating
  /// elements.
  ///
  /// If the given component has a global key and an element already exists that
  /// has a component with that global key, this function will reuse that element
  /// (potentially grafting it from another location in the tree or reactivating
  /// it from the list of inactive elements) rather than creating a new element.
  ///
  /// The element returned by this function will already have been mounted and
  /// will be in the "active" lifecycle state.
  @protected
  Element inflateComponent(Component newComponent, Element? nextChild) {
    final Key? key = newComponent.key;
    if (key is GlobalKey) {
      final Element? newChild = _retakeInactiveElement(key, newComponent);
      if (newChild != null) {
        assert(newChild._parent == null);
        newChild._activateWithParent(this);
        newChild._parentChanged = true;
        final Element? updatedChild = updateChild(newChild, newComponent, nextChild);
        assert(newChild == updatedChild);
        return updatedChild!;
      }
    }
    final Element newChild = newComponent.createElement();
    newChild.mount(this, nextChild);
    assert(newChild._lifecycleState == _ElementLifecycle.active);
    return newChild;
  }

  /// Move the given element to the list of inactive elements and detach its
  /// render object from the render tree.
  ///
  /// This method stops the given element from being a child of this element by
  /// detaching its render object from the render tree and moving the element to
  /// the list of inactive elements.
  ///
  /// This method (indirectly) calls [deactivate] on the child.
  ///
  /// The caller is responsible for removing the child from its child model.
  /// Typically [deactivateChild] is called by the element itself while it is
  /// updating its child model; however, during [GlobalKey] reparenting, the new
  /// parent proactively calls the old parent's [deactivateChild], first using
  /// [forgetChild] to cause the old parent to update its child model.
  @protected
  void deactivateChild(Element child) {
    assert(child._parent == this);
    child._parent = null;
    child._prevSibling = null;
    child._prevAncestorSibling = null;
    owner._inactiveElements.add(child);
  }

  /// Remove the given child from the element's child list, in preparation for
  /// the child being reused elsewhere in the element tree.
  ///
  /// This updates the child model such that, e.g., [visitChildren] does not
  /// walk that child anymore.
  ///
  /// The element will still have a valid parent when this is called.
  /// After this is called, [deactivateChild] is called to sever the link to
  /// this object.
  ///
  /// The [update] is responsible for updating or creating the new child that
  /// will replace this [child].
  @protected
  @mustCallSuper
  void forgetChild(Element child) {}

  void _activateWithParent(Element parent) {
    assert(_lifecycleState == _ElementLifecycle.inactive);
    _parent = parent;
    _parentNode = parent is RenderElement ? parent : parent._parentNode;
    _updateDepth(_parent!.depth);
    _activateRecursively(this);
    assert(_lifecycleState == _ElementLifecycle.active);
  }

  static void _activateRecursively(Element element) {
    assert(element._lifecycleState == _ElementLifecycle.inactive);
    element.activate();
    assert(element._lifecycleState == _ElementLifecycle.active);
    element.visitChildren(_activateRecursively);
  }

  /// Transition from the "inactive" to the "active" lifecycle state.
  ///
  /// The framework calls this method when a previously deactivated element has
  /// been reincorporated into the tree. The framework does not call this method
  /// the first time an element becomes active (i.e., from the "initial"
  /// lifecycle state). Instead, the framework calls [mount] in that situation.
  ///
  /// Implementations of this method should start with a call to the inherited
  /// method, as in `super.activate()`.
  @mustCallSuper
  void activate() {
    assert(_lifecycleState == _ElementLifecycle.inactive);
    assert(_component != null);
    assert(_owner != null);
    assert(_parent != null);
    assert(_depth != null);
    final bool hadDependencies = (_dependencies != null && _dependencies!.isNotEmpty) || _hadUnsatisfiedDependencies;
    _lifecycleState = _ElementLifecycle.active;

    var parent = _parent!;
    _parentNode = parent is RenderElement ? parent : parent._parentNode;

    _dependencies?.clear();
    _hadUnsatisfiedDependencies = false;
    _updateInheritance();
    _updateObservers();
    if (_dirty) {
      owner.scheduleBuildFor(this);
    }
    if (hadDependencies) didChangeDependencies();
  }

  /// Transition from the "active" to the "inactive" lifecycle state.
  ///
  /// The framework calls this method when a previously active element is moved
  /// to the list of inactive elements. While in the inactive state, the element
  /// will not appear on screen. The element can remain in the inactive state
  /// only until the end of the current animation frame. At the end of the
  /// animation frame, if the element has not be reactivated, the framework will
  /// unmount the element.
  ///
  /// This is (indirectly) called by [deactivateChild].
  ///
  /// Implementations of this method should end with a call to the inherited
  /// method, as in `super.deactivate()`.
  @mustCallSuper
  void deactivate() {
    assert(_lifecycleState == _ElementLifecycle.active);
    assert(_component != null);
    assert(_depth != null);
    if (_dependencies != null && _dependencies!.isNotEmpty) {
      for (var dependency in _dependencies!) {
        dependency.deactivateDependent(this);
      }
    }
    _inheritedElements = null;
    _lifecycleState = _ElementLifecycle.inactive;
  }

  /// Transition from the "inactive" to the "defunct" lifecycle state.
  ///
  /// Called when the framework determines that an inactive element will never
  /// be reactivated. At the end of each animation frame, the framework calls
  /// [unmount] on any remaining inactive elements, preventing inactive elements
  /// from remaining inactive for longer than a single animation frame.
  ///
  /// After this function is called, the element will not be incorporated into
  /// the tree again.
  ///
  /// Any resources this element holds should be released at this point.
  ///
  /// Implementations of this method should end with a call to the inherited
  /// method, as in `super.unmount()`.
  @mustCallSuper
  void unmount() {
    assert(_lifecycleState == _ElementLifecycle.inactive);
    assert(_component != null);
    assert(_depth != null);
    assert(_owner != null);

    if (_observerElements != null && _observerElements!.isNotEmpty) {
      for (var observer in _observerElements!) {
        observer.didUnmountElement(this);
      }
      _observerElements = null;
    }

    final Key? key = component.key;
    if (key is GlobalKey) {
      ComponentsBinding.instance!._unregisterGlobalKey(key, this);
    }

    _parentNode = null;
    _component = null;
    _dependencies = null;
    _lifecycleState = _ElementLifecycle.defunct;
  }

  List<ObserverElement>? _observerElements;

  Map<Type, InheritedElement>? _inheritedElements;
  Set<InheritedElement>? _dependencies;
  bool _hadUnsatisfiedDependencies = false;

  @override
  InheritedComponent dependOnInheritedElement(InheritedElement ancestor, {Object? aspect}) {
    _dependencies ??= HashSet<InheritedElement>();
    _dependencies!.add(ancestor);
    ancestor.updateDependencies(this, aspect);
    return ancestor.component;
  }

  @override
  T? dependOnInheritedComponentOfExactType<T extends InheritedComponent>({Object? aspect}) {
    final InheritedElement? ancestor = _inheritedElements == null ? null : _inheritedElements![T];
    if (ancestor != null) {
      return dependOnInheritedElement(ancestor, aspect: aspect) as T;
    }
    _hadUnsatisfiedDependencies = true;
    return null;
  }

  @override
  InheritedElement? getElementForInheritedComponentOfExactType<T extends InheritedComponent>() {
    final InheritedElement? ancestor = _inheritedElements == null ? null : _inheritedElements![T];
    return ancestor;
  }

  void _updateInheritance() {
    assert(_lifecycleState == _ElementLifecycle.active);
    _inheritedElements = _parent?._inheritedElements;
  }

  /// Populates [_observerElements] when this Element is mounted or activated.
  /// [ObserverElement]s will register themselves for their children.
  void _updateObservers() {
    assert(_lifecycleState == _ElementLifecycle.active);
    _observerElements = _parent?._observerElements;
  }

  @override
  T? findAncestorStateOfType<T extends State<StatefulComponent>>() {
    Element? ancestor = _parent;
    while (ancestor != null) {
      if (ancestor is StatefulElement && ancestor.state is T) {
        break;
      }
      ancestor = ancestor._parent;
    }
    final StatefulElement? statefulAncestor = ancestor as StatefulElement?;
    return statefulAncestor?.state as T?;
  }

  @override
  void visitAncestorElements(bool Function(Element element) visitor) {
    Element? ancestor = _parent;
    while (ancestor != null && visitor(ancestor)) {
      ancestor = ancestor._parent;
    }
  }

  /// Called when a dependency of this element changes.
  ///
  /// The [dependOnInheritedComponentOfExactType] registers this element as depending on
  /// inherited information of the given type. When the information of that type
  /// changes at this location in the tree (e.g., because the [InheritedElement]
  /// updated to a new [InheritedComponent] and
  /// [InheritedComponent.updateShouldNotify] returned true), the framework calls
  /// this function to notify this element of the change.
  void didChangeDependencies() {
    assert(_lifecycleState == _ElementLifecycle.active);
    assert(_debugCheckOwnerBuildTargetExists('didChangeDependencies'));
    markNeedsBuild();
  }

  bool _debugCheckOwnerBuildTargetExists(String methodName) {
    assert(() {
      if (owner._debugCurrentBuildTarget == null) {
        throw '$methodName for ${component.runtimeType} was called at an '
            'inappropriate time.';
      }
      return true;
    }());
    return true;
  }

  /// Returns true if the element has been marked as needing rebuilding.
  bool _dirty = true;
  bool get dirty => _dirty;

  // Whether this is in owner._dirtyElements. This is used to know whether we
  // should be adding the element back into the list when it's reactivated.
  // ignore: prefer_final_fields
  bool _inDirtyList = false;

  // We let component authors call setState from initState, didUpdateComponent, and
  // build even when state is locked because its convenient and a no-op anyway.
  // This flag ensures that this convenience is only allowed on the element
  // currently undergoing initState, didUpdateComponent, or build.
  bool _debugAllowIgnoredCallsToMarkNeedsBuild = false;
  bool _debugSetAllowIgnoredCallsToMarkNeedsBuild(bool value) {
    assert(_debugAllowIgnoredCallsToMarkNeedsBuild == !value);
    _debugAllowIgnoredCallsToMarkNeedsBuild = value;
    return true;
  }

  /// Marks the element as dirty and schedules a rebuild.
  @mustCallSuper
  void markNeedsBuild() {
    assert(_lifecycleState != _ElementLifecycle.defunct);
    if (_lifecycleState != _ElementLifecycle.active) return;
    assert(_parentNode != null);
    assert(_lifecycleState == _ElementLifecycle.active);
    assert(() {
      if (owner._debugBuilding) {
        assert(owner._debugCurrentBuildTarget != null);
        if (_debugIsInScope(owner._debugCurrentBuildTarget!)) {
          return true;
        }
        if (!_debugAllowIgnoredCallsToMarkNeedsBuild) {
          throw 'setState() or markNeedsBuild() called during build.';
        }
        // can only get here if we're not in scope, but ignored calls are allowed, and our call would somehow be ignored (since we're already dirty)
        assert(dirty);
      } else if (owner._debugStateLocked) {
        assert(!_debugAllowIgnoredCallsToMarkNeedsBuild);
        throw 'setState() or markNeedsBuild() called when widget tree was locked.';
      }
      return true;
    }());

    if (_dirty) return;
    _dirty = true;
    owner.scheduleBuildFor(this);
  }

  bool _debugIsInScope(Element target) {
    Element? current = this;
    while (current != null) {
      if (target == current) {
        return true;
      }
      current = current._parent;
    }
    return false;
  }

  /// Cause the component to update itself.
  ///
  /// Called by the [BuildOwner] when rebuilding, by [mount] when the element is first
  /// built, and by [update] when the component has changed.
  void rebuild([VoidCallback? onRebuilt]) {
    assert(_lifecycleState != _ElementLifecycle.initial);
    if (_lifecycleState != _ElementLifecycle.active || !_dirty) {
      return;
    }
    assert(_lifecycleState == _ElementLifecycle.active);
    assert(owner._debugStateLocked);
    Element? debugPreviousBuildTarget;
    assert(() {
      debugPreviousBuildTarget = owner._debugCurrentBuildTarget;
      owner._debugCurrentBuildTarget = this;
      return true;
    }());
    if (_observerElements != null && _observerElements!.isNotEmpty) {
      for (var observer in _observerElements!) {
        observer.willRebuildElement(this);
      }
    }
    owner.performRebuildOn(this, () {
      assert(() {
        assert(owner._debugCurrentBuildTarget == this);
        owner._debugCurrentBuildTarget = debugPreviousBuildTarget;
        return true;
      }());
      assert(!_dirty);
      if (_dependencies != null && _dependencies!.isNotEmpty) {
        for (var dependency in _dependencies!) {
          dependency.didRebuildDependent(this);
        }
      }
<<<<<<< HEAD
      if (_observerElements != null && _observerElements!.isNotEmpty) {
        for (var observer in _observerElements!) {
          observer.didRebuildElement(this);
        }
      }
=======
      onRebuilt?.call();
>>>>>>> 003e747d
    });
  }

  /// Cause the component to update itself.
  ///
  /// Called by [rebuild] after the appropriate checks have been made.
  @protected
  void performRebuild();

  /// Can be set by the element to signal that the first build should be performed asynchronous.
  Future? _asyncFirstBuild;

  List<Future> _asyncFirstBuildChildren = [];
}<|MERGE_RESOLUTION|>--- conflicted
+++ resolved
@@ -829,15 +829,12 @@
           dependency.didRebuildDependent(this);
         }
       }
-<<<<<<< HEAD
       if (_observerElements != null && _observerElements!.isNotEmpty) {
         for (var observer in _observerElements!) {
           observer.didRebuildElement(this);
         }
       }
-=======
       onRebuilt?.call();
->>>>>>> 003e747d
     });
   }
 

import 'dart:async';
<<<<<<< HEAD
import 'dart:convert';
import 'dart:js_interop';

import 'package:meta/meta.dart';
import 'package:web/web.dart';

=======
import 'dart:html';

>>>>>>> bd4ca963
import '../foundation/basic_types.dart';
import '../foundation/binding.dart';
import '../framework/framework.dart';
import 'dom_render_object.dart';

/// Global component binding for the browser
class BrowserAppBinding extends AppBinding with ComponentsBinding {
  @override
  bool get isClient => true;

  late final String _baseOrigin = () {
    var base = document.querySelector('head>base') as BaseElement?;
    return base?.href ?? window.location.origin;
  }();

  @override
  Uri get currentUri {
    if (_baseOrigin.length > window.location.href.length) {
      return Uri(path: '/');
    }
    var pathWithoutOrigin = window.location.href.substring(_baseOrigin.length);
    if (!pathWithoutOrigin.startsWith('/')) {
      pathWithoutOrigin = '/$pathWithoutOrigin';
    }
    return Uri.parse(pathWithoutOrigin);
  }

  late String attachTarget;
  late (Node, Node)? attachBetween;

  @override
  Future<void> attachRootComponent(Component app, {String attachTo = 'body', (Node, Node)? attachBetween}) {
    attachTarget = attachTo;
    this.attachBetween = attachBetween;
    return super.attachRootComponent(app);
  }

  @override
  RenderObject createRootRenderObject() {
    if (attachBetween case (var start, var end)) {
      return RootDomRenderObject.between(start, end);
    } else {
      return RootDomRenderObject(document.querySelector(attachTarget)!);
    }
  }

<<<<<<< HEAD
  final Map<String, dynamic> _rawState = {};

  @protected
  @visibleForOverriding
  Map<String, dynamic>? loadSyncState() {
    return jasprConfig.sync;
  }

  void _loadRawState() {
    var stateData = loadSyncState();
    if (stateData != null) {
      _rawState.addAll(stateData);
    }
  }

  @override
  void updateRawState(String id, dynamic state) {
    _rawState[id] = state;
  }

  @override
  dynamic getRawState(String id) {
    return _rawState[id];
  }

  @override
  Future<Map<String, dynamic>> fetchState(String url) {
    return (window.fetch(
            url as dynamic,
            {
              'headers': {'jaspr-mode': 'data-only'}
            } as dynamic) as dynamic)
        .then((result) => result.text())
        .then((data) => jsonDecode(data));
  }

  @override
  void scheduleFrame(VoidCallback frameCallback) {
    // This seems to give the best results over futures and microtasks
    // Needs to be inspected in more detail
    window.requestAnimationFrame(((JSAny _) {
      frameCallback();
    }).toJS);
=======
  @override
  void scheduleFrame(VoidCallback frameCallback) {
    // We want the build to trigger asynchronously (to batch updates), but as soon as possible.
    // Microtasks are run before other tasks or events.
    scheduleMicrotask(frameCallback);
>>>>>>> bd4ca963
  }
}<|MERGE_RESOLUTION|>--- conflicted
+++ resolved
@@ -1,15 +1,10 @@
 import 'dart:async';
-<<<<<<< HEAD
 import 'dart:convert';
 import 'dart:js_interop';
 
 import 'package:meta/meta.dart';
 import 'package:web/web.dart';
 
-=======
-import 'dart:html';
-
->>>>>>> bd4ca963
 import '../foundation/basic_types.dart';
 import '../foundation/binding.dart';
 import '../framework/framework.dart';
@@ -21,7 +16,7 @@
   bool get isClient => true;
 
   late final String _baseOrigin = () {
-    var base = document.querySelector('head>base') as BaseElement?;
+    var base = document.querySelector('head>base') as HTMLBaseElement?;
     return base?.href ?? window.location.origin;
   }();
 
@@ -56,56 +51,10 @@
     }
   }
 
-<<<<<<< HEAD
-  final Map<String, dynamic> _rawState = {};
-
-  @protected
-  @visibleForOverriding
-  Map<String, dynamic>? loadSyncState() {
-    return jasprConfig.sync;
-  }
-
-  void _loadRawState() {
-    var stateData = loadSyncState();
-    if (stateData != null) {
-      _rawState.addAll(stateData);
-    }
-  }
-
-  @override
-  void updateRawState(String id, dynamic state) {
-    _rawState[id] = state;
-  }
-
-  @override
-  dynamic getRawState(String id) {
-    return _rawState[id];
-  }
-
-  @override
-  Future<Map<String, dynamic>> fetchState(String url) {
-    return (window.fetch(
-            url as dynamic,
-            {
-              'headers': {'jaspr-mode': 'data-only'}
-            } as dynamic) as dynamic)
-        .then((result) => result.text())
-        .then((data) => jsonDecode(data));
-  }
-
-  @override
-  void scheduleFrame(VoidCallback frameCallback) {
-    // This seems to give the best results over futures and microtasks
-    // Needs to be inspected in more detail
-    window.requestAnimationFrame(((JSAny _) {
-      frameCallback();
-    }).toJS);
-=======
   @override
   void scheduleFrame(VoidCallback frameCallback) {
     // We want the build to trigger asynchronously (to batch updates), but as soon as possible.
     // Microtasks are run before other tasks or events.
     scheduleMicrotask(frameCallback);
->>>>>>> bd4ca963
   }
 }
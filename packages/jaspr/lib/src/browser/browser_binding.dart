import 'dart:async';
import 'dart:convert';
import 'dart:html';

import 'package:meta/meta.dart';

import '../foundation/basic_types.dart';
import '../foundation/binding.dart';
import '../framework/framework.dart';
import 'dom_renderer.dart';
import 'js_data.dart';

/// Global component binding for the browser
class BrowserAppBinding extends AppBinding with ComponentsBinding {
  @override
  bool get isClient => true;

  @override
  Uri get currentUri => Uri.parse(window.location.toString());

  @override
  Future<void> attachRootComponent(Component app, {required String attachTo}) {
    _loadRawState();
    return super.attachRootComponent(app, attachTo: attachTo);
  }

  @override
  Renderer attachRenderer(String target, {int? from, int? to}) {
    return BrowserDomRenderer(document.querySelector(target)!, from, to);
  }

<<<<<<< HEAD
  @override
  Uri get currentUri => Uri.parse(window.location.href.substring(window.location.origin.length));

=======
>>>>>>> 372c2a7d
  final Map<String, dynamic> _rawState = {};

  @protected
  @visibleForOverriding
  Map<String, dynamic>? loadSyncState() {
    return jasprConfig.sync;
  }

  void _loadRawState() {
    var stateData = loadSyncState();
    if (stateData != null) {
      _rawState.addAll(stateData);
    }
  }

  @override
  void updateRawState(String id, dynamic state) {
    _rawState[id] = state;
  }

  @override
  dynamic getRawState(String id) {
    return _rawState[id];
  }

  @override
  Future<Map<String, dynamic>> fetchState(String url) {
    return window
        .fetch(url, {
          'headers': {'jaspr-mode': 'data-only'}
        })
        .then((result) => result.text())
        .then((data) => jsonDecode(data));
  }

  @override
  void scheduleFrame(VoidCallback frameCallback) {
    // This seems to give the best results over futures and microtasks
    // Needs to be inspected in more detail
    window.requestAnimationFrame((highResTime) {
      frameCallback();
    });
  }
}<|MERGE_RESOLUTION|>--- conflicted
+++ resolved
@@ -16,7 +16,7 @@
   bool get isClient => true;
 
   @override
-  Uri get currentUri => Uri.parse(window.location.toString());
+  Uri get currentUri => Uri.parse(window.location.href.substring(window.location.origin.length));
 
   @override
   Future<void> attachRootComponent(Component app, {required String attachTo}) {
@@ -29,12 +29,6 @@
     return BrowserDomRenderer(document.querySelector(target)!, from, to);
   }
 
-<<<<<<< HEAD
-  @override
-  Uri get currentUri => Uri.parse(window.location.href.substring(window.location.origin.length));
-
-=======
->>>>>>> 372c2a7d
   final Map<String, dynamic> _rawState = {};
 
   @protected

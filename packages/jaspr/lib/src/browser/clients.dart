import 'dart:async';
import 'dart:convert';

import 'package:web/web.dart' as web;

import '../framework/framework.dart';
import 'browser_binding.dart';

typedef ClientLoader = FutureOr<ClientBuilder> Function();
typedef ClientBuilder = Component Function(ConfigParams);

class ConfigParams {
  final Map<String, dynamic> _params;

  ConfigParams(this._params);

  T get<T>(String key) {
    if (_params[key] is! T) {
      print("$key is not $T: ${_params[key]}");
    }
    return _params[key];
  }
}

void registerClientsSync(Map<String, ClientBuilder> clients) {
  _applyClients((name) => clients[name]!);
}

void registerClients(Map<String, ClientLoader> clients) {
  final Map<String, ClientBuilder> builders = {};
  _applyClients((name) {
    var client = (builders[name] ?? clients[name]!()) as FutureOr<ClientBuilder>;
    if (client is ClientBuilder) {
      return builders[name] = client;
    } else {
      return client.then((b) => builders[name] = b);
    }
  });
}

ClientLoader loadClient(Future<void> Function() loader, ClientBuilder builder) {
  return () => loader().then((_) => builder);
}

<<<<<<< HEAD
void _runClient(ClientBuilder builder, ConfigParams params, (web.Node, web.Node) between) {
  BrowserAppBinding().attachRootComponent(builder(params), attachBetween: between);
}
=======
final _compStartRegex = RegExp(r'^\$(\S+)(?:\s+data=(.*))?$');
final _compEndRegex = RegExp(r'^/\$(\S+)$');
>>>>>>> bd4ca963

final _escapeRegex = RegExp(r'&(amp|lt|gt);');

void _applyClients(FutureOr<ClientBuilder> Function(String) fn) {
  var iterator = web.document.createNodeIterator(web.document, 128 /* NodeFilter.SHOW_COMMENT */);

  List<(String, String?, web.Node)> nodes = [];

  web.Comment? currNode;
  while ((currNode = iterator.nextNode() as web.Comment?) != null) {
    var value = currNode!.nodeValue ?? '';
    var match = _compStartRegex.firstMatch(value);
    if (match != null) {
      var name = match.group(1)!;
      var data = match.group(2);

      nodes.add((name, data, currNode));
    }

    match = _compEndRegex.firstMatch(value);
    if (match != null) {
      var name = match.group(1)!;

      if (nodes.last.$1 == name) {
        var comp = nodes.removeLast();
        var start = comp.$3;
        assert(start.parentNode == currNode.parentNode);

        var between = (start, currNode);

        // Remove the data string.
        start.text = '\$${comp.$1}';

        final data = (comp.$2 ?? '{}').replaceAllMapped(_escapeRegex,
            (match) => switch (match.group(1)) { 'amp' => '&', 'lt' => '<', 'gt' => '>', _ => match.group(0)! });
        var params = ConfigParams(jsonDecode(data));

        var builder = fn(name);
        if (builder is ClientBuilder) {
          BrowserAppBinding().attachRootComponent(builder(params), attachBetween: between);
        } else {
          builder.then((b) => BrowserAppBinding().attachRootComponent(b(params), attachBetween: between));
        }
      }
    }
  }
}

void runAppWithParams(ClientBuilder appBuilder) {
  _applyClients((_) => appBuilder);
}<|MERGE_RESOLUTION|>--- conflicted
+++ resolved
@@ -42,14 +42,8 @@
   return () => loader().then((_) => builder);
 }
 
-<<<<<<< HEAD
-void _runClient(ClientBuilder builder, ConfigParams params, (web.Node, web.Node) between) {
-  BrowserAppBinding().attachRootComponent(builder(params), attachBetween: between);
-}
-=======
 final _compStartRegex = RegExp(r'^\$(\S+)(?:\s+data=(.*))?$');
 final _compEndRegex = RegExp(r'^/\$(\S+)$');
->>>>>>> bd4ca963
 
 final _escapeRegex = RegExp(r'&(amp|lt|gt);');
 

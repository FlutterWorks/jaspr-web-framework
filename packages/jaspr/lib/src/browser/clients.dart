--- conflicted
+++ resolved
@@ -67,13 +67,9 @@
         // Remove the data string.
         start.text = '$clientMarkerPrefix${comp.$1}';
 
-<<<<<<< HEAD
         final params = comp.$2 != null //
             ? jsonDecode(unescapeMarkerText(comp.$2!)) as Map<String, dynamic>
             : <String, dynamic>{};
-=======
-        Map<String, dynamic> params = comp.$2 != null ? jsonDecode(unescapeMarkerText(comp.$2!)) : {};
->>>>>>> ff72bcc1
         unawaited(_runBuilder(name, fn(name), params, between));
       }
     }

import 'dart:async';
import 'dart:convert';
import 'dart:io';

import 'package:http/http.dart' as http;
import 'package:path/path.dart';
import 'package:shelf_gzip/shelf_gzip.dart';
import 'package:shelf_proxy/shelf_proxy.dart';
import 'package:shelf_static/shelf_static.dart';

import '../../server.dart';
import 'server_renderer.dart';

final String kDevProxy = String.fromEnvironment('jaspr.dev.proxy', defaultValue: Platform.environment['jaspr_dev_proxy'] ?? '');
final String kDevFlutter = String.fromEnvironment('jaspr.dev.flutter');
const bool kDevHotreload = bool.fromEnvironment('jaspr.dev.hotreload');

/// A [Handler] that can be refreshed to update any used resources
class RefreshableHandler {
  final Handler _handler;
  final void Function()? onRefresh;

  RefreshableHandler(this._handler, {this.onRefresh});

  void refresh() {
    if (_handler is RefreshableHandler) {
      (_handler as RefreshableHandler).refresh();
    }
    if (onRefresh != null) {
      onRefresh!();
    }
  }

  FutureOr<Response> call(Request request) => _handler(request);
}

FutureOr<Response> Function(Request, String) _proxyFileLoader(Handler proxyHandler) {
  return (Request req, String fileName) {
    final indexRequest = Request('GET', req.requestedUri.replace(path: '/$fileName'),
        context: req.context, encoding: req.encoding, headers: req.headers, protocolVersion: req.protocolVersion);
    return proxyHandler(indexRequest);
  };
}

// coverage:ignore-start

Handler _proxyHandler() {
  var client = http.Client();
  var webdevHandler = proxyHandler('http://localhost:$kDevProxy/', client: client);
  var flutterHandler = kDevFlutter.isNotEmpty ? proxyHandler('http://localhost:$kDevFlutter/', client: client) : null;
  return RefreshableHandler((Request req) async {
    if (posix.extension(req.url.path).isEmpty && !req.url.path.startsWith(r'$')) {
      return Response.notFound('');
    }

    // Each proxyHandler will read the body, so we have to duplicate the stream beforehand,
    // or else this will throw.
    // This is also the reason why Cascade() won't work here.
    var body = await req.read().toList();

    Response? res;

    // This dart sdk module must be loaded from the flutter process, because it contains the dart:ui library.
    if (flutterHandler != null && req.url.path == 'packages/build_web_compilers/src/dev_compiler/dart_sdk.js') {
      res = await flutterHandler!(req.change(path: 'packages/build_web_compilers/src/dev_compiler/', body: body));
    }

    // First try to load the resource from the webdev process.
    if (res == null || res.statusCode == 404) {
      res = await webdevHandler(req.change(body: body));
    }

    // The bootstrap script hardcodes the host:port url for the dwds handler endpoint,
    // so we have to change it to our server url to be able to intercept it.
    if (res.statusCode == 200 && req.url.path.endsWith('.dart.bootstrap.js')) {
      var body = await res.readAsString();
      // Target line: 'window.$dwdsDevHandlerPath = "http://localhost:5467/$dwdsSseHandler";'
      return res.change(body: body.replaceAll('http://localhost:$kDevProxy/', '/'));
    }

    // Second try to load the resource from the flutter process.
    if (flutterHandler != null && res.statusCode == 404) {
      res = await flutterHandler!(req.change(body: body));
    }

    return res;
  }, onRefresh: () {
    client.close();
    client = http.Client();
    webdevHandler = proxyHandler('http://localhost:$kDevProxy/', client: client);
    if (flutterHandler != null) {
      flutterHandler = proxyHandler('http://localhost:$kDevFlutter/', client: client);
    }
  });
}

String _sseHeaders(String? origin) => 'HTTP/1.1 200 OK\r\n'
    'Content-Type: text/event-stream\r\n'
    'Cache-Control: no-cache\r\n'
    'Connection: keep-alive\r\n'
    'Access-Control-Allow-Credentials: true\r\n'
    'Access-Control-Allow-Origin: $origin\r\n'
    '\r\n';

<<<<<<< HEAD
Handler _sseProxyHandler() {
  var serverUri = Uri.parse('http://localhost:$kDevProxy');
  var proxyPath = r'$dwdsSseHandler';

  Handler? _incomingMessageProxyHandler;
  var _httpClient = http.Client();
=======
Handler _sseProxyHandler(String proxyPath, Uri serverUri) {
  Handler? incomingMessageProxyHandler;
  var httpClient = http.Client();
>>>>>>> 677eba5a

  Future<Response> createSseConnection(Request req, String path) async {
    final serverReq = http.StreamedRequest(req.method, serverUri.replace(path: path, query: req.requestedUri.query))
      ..followRedirects = false
      ..headers.addAll(req.headers)
      ..headers['Host'] = serverUri.authority
      ..sink.close();

    final serverResponse = await httpClient.send(serverReq);

    req.hijack((channel) {
      final sink = utf8.encoder.startChunkedConversion(channel.sink)..add(_sseHeaders(req.headers['origin']));

      StreamSubscription? serverSseSub;
      StreamSubscription? reqChannelSub;

      serverSseSub = utf8.decoder.bind(serverResponse.stream).listen(sink.add, onDone: () {
        reqChannelSub?.cancel();
        sink.close();
      });

      reqChannelSub = channel.stream.listen((_) {
        // SSE is unidirectional.
      }, onDone: () {
        serverSseSub?.cancel();
        sink.close();
      });
    });
  }

  Future<Response> handleIncomingMessage(Request req, String path) async {
    incomingMessageProxyHandler ??= proxyHandler(
      serverUri,
      client: httpClient,
    );
    return incomingMessageProxyHandler!(req);
  }

  return (Request req) async {
    var path = req.url.path;

    if (!path.endsWith(proxyPath)) {
      return Response.notFound('');
    }

    if (req.headers['accept'] == 'text/event-stream' && req.method == 'GET') {
      return createSseConnection(req, path);
    }

    if (req.headers['accept'] != 'text/event-stream' && req.method == 'POST') {
      return handleIncomingMessage(req, path);
    }

    return Response.notFound('');
  };
}

// coverage:ignore-end

final projectDir = _findRootProjectDir();

String _findRootProjectDir() {
  var dir = dirname(Platform.script.path);
  if (Platform.resolvedExecutable == Platform.script.path) return dir;
  while (dir.isNotEmpty && !File(join(dir, 'pubspec.yaml')).existsSync()) {
    dir = dirname(dir);
  }
  return dir;
}

final staticFileHandler = kDevProxy.isNotEmpty
    ? _proxyHandler()
    : createStaticHandler(join(projectDir, 'web'), defaultDocument: 'index.html');

typedef SetupHandler = FutureOr<Response> Function(Request, FutureOr<Response> Function(SetupFunction setup));

Handler createHandler(SetupHandler handle, {List<Middleware> middleware = const [], Handler? fileHandler}) {
  var staticHandler = fileHandler ?? staticFileHandler;

  var cascade = Cascade();

  if (kDevProxy.isNotEmpty) {
    cascade = cascade.add(_sseProxyHandler());
  }

  var fileLoader = _proxyFileLoader(staticHandler);
  cascade = cascade.add(gzipMiddleware(staticHandler)).add((request) async {
    return handle(request, (setup) async {
      /// We support two modes here, rendered-html and data-only
      /// rendered-html does normal ssr, but data-only only returns the preloaded state data as json
      var isDataMode = request.headers['jaspr-mode'] == 'data-only';

      if (isDataMode) {
        return Response.ok(
          await renderData(setup, request.url),
          headers: {'Content-Type': 'application/json'},
        );
      } else {
        return Response.ok(
          await renderHtml(setup, request.url, (name) async {
            var response = await fileLoader(request, name);
            return response.readAsString();
          }),
          headers: {'Content-Type': 'text/html'},
        );
      }
    });
  });

  var pipeline = const Pipeline();
  for (var m in middleware) {
    pipeline = pipeline.addMiddleware(m);
  }

  return RefreshableHandler(pipeline.addHandler(cascade.handler), onRefresh: () {
    if (staticHandler is RefreshableHandler) {
      (staticHandler as RefreshableHandler).refresh();
    }
  });
}<|MERGE_RESOLUTION|>--- conflicted
+++ resolved
@@ -11,7 +11,8 @@
 import '../../server.dart';
 import 'server_renderer.dart';
 
-final String kDevProxy = String.fromEnvironment('jaspr.dev.proxy', defaultValue: Platform.environment['jaspr_dev_proxy'] ?? '');
+final String kDevProxy =
+    String.fromEnvironment('jaspr.dev.proxy', defaultValue: Platform.environment['jaspr_dev_proxy'] ?? '');
 final String kDevFlutter = String.fromEnvironment('jaspr.dev.flutter');
 const bool kDevHotreload = bool.fromEnvironment('jaspr.dev.hotreload');
 
@@ -102,18 +103,12 @@
     'Access-Control-Allow-Origin: $origin\r\n'
     '\r\n';
 
-<<<<<<< HEAD
 Handler _sseProxyHandler() {
   var serverUri = Uri.parse('http://localhost:$kDevProxy');
   var proxyPath = r'$dwdsSseHandler';
 
-  Handler? _incomingMessageProxyHandler;
-  var _httpClient = http.Client();
-=======
-Handler _sseProxyHandler(String proxyPath, Uri serverUri) {
   Handler? incomingMessageProxyHandler;
   var httpClient = http.Client();
->>>>>>> 677eba5a
 
   Future<Response> createSseConnection(Request req, String path) async {
     final serverReq = http.StreamedRequest(req.method, serverUri.replace(path: path, query: req.requestedUri.query))

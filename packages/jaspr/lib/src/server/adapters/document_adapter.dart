--- conflicted
+++ resolved
@@ -20,25 +20,6 @@
     var head = html.children.findWhere((c) => c.tag == 'head');
     var body = html.children.findWhere((c) => c.tag == 'body');
 
-<<<<<<< HEAD
-    if (body == null && head == null) {
-      var range = html.children.range();
-      html.children.insertAfter(html.createChildRenderObject()..tag = 'head');
-      html.children.insertBefore(html.createChildRenderObject()
-        ..tag = 'body'
-        ..children.insertNodeAfter(range));
-    } else if (body != null && head == null) {
-      html.children.insertAfter(html.createChildRenderObject()..tag = 'head');
-    } else if (body == null && head != null) {
-      var rangeBefore = html.children.range(endBefore: head);
-      var rangeAfter = html.children.range(startAfter: head);
-
-      var body = html.createChildRenderObject()..tag = 'body';
-      body.children
-        ..insertNodeAfter(rangeAfter)
-        ..insertNodeAfter(rangeBefore);
-      html.children.insertAfter(body, after: head.node);
-=======
     if (head == null) {
       var head = html.createChildRenderObject()..tag = 'head';
       head.children.insertAfter(head.createChildRenderObject()
@@ -50,7 +31,7 @@
         html.children.insertAfter(head);
         html.children.insertBefore(html.createChildRenderObject()
           ..tag = 'body'
-          ..children.insertRangeAfter(range));
+          ..children.insertNodeAfter(range));
       } else {
         html.children.insertAfter(head);
       }
@@ -61,8 +42,8 @@
 
         var body = html.createChildRenderObject()..tag = 'body';
         body.children
-          ..insertRangeAfter(rangeAfter)
-          ..insertRangeAfter(rangeBefore);
+          ..insertNodeAfter(rangeAfter)
+          ..insertNodeAfter(rangeBefore);
         html.children.insertAfter(body, after: head.node);
       }
 
@@ -72,7 +53,6 @@
           ..tag = 'base'
           ..attributes = {'href': '/'});
       }
->>>>>>> 08739929
     }
 
     var hasDoctype =

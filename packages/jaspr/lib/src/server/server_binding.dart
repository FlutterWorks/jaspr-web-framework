import 'dart:async';
import 'dart:convert';

import '../../jaspr.dart';
import 'adapters/client_component_adapter.dart';
import 'adapters/document_adapter.dart';
import 'adapters/sync_script_adapter.dart';
import 'async_build_owner.dart';
import 'markup_render_object.dart';

/// Global component binding for the server
class ServerAppBinding extends AppBinding with ComponentsBinding {
  @override
  Uri get currentUri => _currentUri!;
  Uri? _currentUri;

  void setCurrentUri(Uri uri) {
    _currentUri = uri;
  }

  @override
  bool get isClient => false;

  final rootCompleter = Completer.sync();

  @override
  void didAttachRootElement(Element element) {
    rootCompleter.complete();
  }

  Future<String> render() async {
    await rootCompleter.future;

    var root = rootElement!.renderObject as MarkupRenderObject;
    var adapters = [
      ..._adapters.reversed,
      SyncScriptAdapter(getStateData),
      DocumentAdapter(),
    ];

    for (var adapter in adapters.reversed) {
      var r = adapter.prepare();
      if (r is Future) {
        await r;
      }
    }

    for (var adapter in adapters) {
      adapter.apply(root);
    }

    return root.renderToHtml();
  }

  Future<String> data() async {
    await rootCompleter.future;
    return jsonEncode(getStateData());
  }

  @override
  dynamic getRawState(String id) => null;

  @override
  Future<Map<String, String>> fetchState(String url) {
    throw 'Cannot fetch state on the server';
  }

  @override
  void updateRawState(String id, dynamic state) {}

  @override
  void scheduleFrame(VoidCallback frameCallback) {
    throw UnsupportedError('Scheduling a frame is not supported on the server, and should never happen.');
  }

  @override
  RenderObject createRootRenderObject() {
    return MarkupRenderObject();
  }

<<<<<<< HEAD
  @override
  BuildOwner createRootBuildOwner() {
    return AsyncBuildOwner();
  }

  late Future<String> Function(String) _fileHandler;
=======
  late Future<String?> Function(String) _fileHandler;
>>>>>>> 08f0bd2b

  void setFileHandler(Future<String?> Function(String) handler) {
    _fileHandler = handler;
  }

  Future<String?> loadFile(String name) => _fileHandler(name);

  late final List<RenderAdapter> _adapters = [];

  void addRenderAdapter(RenderAdapter adapter) {
    _adapters.add(adapter);
  }

  JasprOptions get options => _options!;
  JasprOptions? _options;

  void initializeOptions(JasprOptions options) {
    _options = options;
  }

  @override
  Future<void> attachRootComponent(Component app) {
    return super.attachRootComponent(ClientComponentRegistry(child: app));
  }
}

abstract class RenderAdapter {
  FutureOr<void> prepare();

  void apply(MarkupRenderObject root);
}<|MERGE_RESOLUTION|>--- conflicted
+++ resolved
@@ -78,16 +78,12 @@
     return MarkupRenderObject();
   }
 
-<<<<<<< HEAD
   @override
   BuildOwner createRootBuildOwner() {
     return AsyncBuildOwner();
   }
 
-  late Future<String> Function(String) _fileHandler;
-=======
   late Future<String?> Function(String) _fileHandler;
->>>>>>> 08f0bd2b
 
   void setFileHandler(Future<String?> Function(String) handler) {
     _fileHandler = handler;

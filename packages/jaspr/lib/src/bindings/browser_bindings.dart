--- conflicted
+++ resolved
@@ -317,15 +317,6 @@
   }
 
   @override
-<<<<<<< HEAD
-  void skipContent(DomNode node) {
-    node.parentNode.data.toHydrate.clear();
-  }
-
-  @override
-  void renderChildNode(DomNode node, DomNode child, DomNode? after) {
-    var parentNode = node.data.node;
-=======
   void skipContent(RenderElement element) {
     element.parentNode!.data.toHydrate.clear();
   }
@@ -348,7 +339,6 @@
     }
 
     var parentNode = parent.data.node;
->>>>>>> a584e1a5
     var childNode = child.data.node;
 
     assert(parentNode is html.Element);

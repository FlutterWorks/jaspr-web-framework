<<<<<<< HEAD
## Unreleased minor

- Added *Static Site Generation* support.

  With the new `jaspr generate` command you can generate static pages from your jaspr app. This requires a normal 
  server-rendered jaspr app and will output separate `.html` pages for each of your routes.

  To specify which routes your application should handle, either use `jaspr_router` or call `ServerApp.requestRouteGeneration('/home');`.
=======
## 0.8.2

- Fixed client template to set `uses-ssr: false` correctly.
>>>>>>> 4ff1b8f4

## 0.8.1

- Fixed bug with rebuilding the root component.

## 0.8.0

- Added `StyleRule.media({MediaRuleQuery query, List<StyleRule> styles})` to support `@media` css statements.

- Added support for Tailwind using the `jaspr_tailwind` integration.  
  Simply run `dart pub add jaspr_tailwind --dev` and start using tailwind classes in your jaspr components.  
  For a full setup and usage guide see [Tailwind Integration Docs](https://docs.page/schultek/jaspr/eco/tailwind).

## 0.7.0

- Improved cli experience with better logging and progress indicators.
- Removed `--ssr` and `--flutter` cli options.
- Added support `jaspr` config section in `pubspec.yaml`.

  It is now possible to define certain configuration options for the jaspr cli
  directly inside the `pubspec.yaml` file under the `jaspr` section.
  Initially supported options are:

  ```yaml
  jaspr:
    uses-ssr: true # or false; Toggles server-side-rendering on or off.
    uses-flutter: true # or false; Whether the project uses flutter element embedding.
  ```

## 0.6.2

- Added integrated support for seamless **flutter element embedding**.
  Refer to [Flutter Embedding Docs](https://docs.page/schultek/jaspr/eco/flutter_embedding) on how to setup and use this.

## 0.6.1

- Fixed bug with `jaspr create`.

- Added prompts when running `jaspr create` without any arguments.
  This way the developer is guided through the creation process more dynamically.

## 0.6.0

- Added support for **flutter web plugins**.

  Jaspr apps can now depend-on and import flutter plugins that work on web. This is achieved by 
  using a modified compiler toolchain: `jaspr_web_compilers`.

  To enable support for flutter plugins simply exchange your `build_web_compilers` dependency for `jaspr_web_compilers`:

  ```yaml
  dev_dependencies:
    jaspr_web_compilers: ^4.0.4
  ```
  
  For an example see `experiments/flutter_plugin_interop`](https://github.com/schultek/jaspr/tree/main/experiments/flutter_plugin_interop).
  
- Improved **flutter element embedding**.

  Flutter apps can now be directly embedded from your jaspr codebase and integrated into
  the existing jaspr component tree.

  This removes the need for any kind of interop between apps as they can directly communicate
  through the usual primitives of passing properties and callbacks.

  For an example see `experiments/flutter_embedding_v2`](https://github.com/schultek/jaspr/tree/main/experiments/flutter_embedding_v2).

- `jaspr build` now outputs to `/build/jaspr` instead of `/build`.

## 0.5.0

- **BREAKING** Added `@client` as replacement for both `@app` and `@island`.

  Components annotated with `@client` act as entry points for the client application and are
  automatically detected, compiled and shipped to the client when using the `Document()` component.

  This combines the behaviour of the now removed `@app` and `@island` annotations, as well as the
  removed `Document.app()` and `Document.islands()` constructors. Use the default `Document()` constructor instead.
 
- **BREAKING** Removed `DeferRenderMixin` as async first builds are no longer permitted on clients.

- Added support for **Flutter element embedding**.

  Flutter apps can now easily be embedded within jaspr sites. The cli supports the `--flutter` argument for both
  the `serve` and `build` commands to specify the entrypoint of the flutter application.

  The complete setup is demonstrated in the [flutter_embedding](https://github.com/schultek/jaspr/tree/main/examples/flutter_embedding) 
  example.

- Fixed handling of initial uri.
- Added `SynchronousFuture`.

## 0.4.0

- **BREAKING** Bindings are no longer singletons. 
  - `ComponentsBinding.instance`, `SchedulerBinding.instance` etc. were removed.
  - You can access the current binding through `BuildContext`s `context.binding` property.

- **BREAKING** Removed `ComponentTester.setUp()`, `BrowserTester.setUp()` and `ServerTester.setUp()`.
  - Use `testComponents()`, `testBrowser()` and `testServer()` instead.

- Requires Dart 3.0 or later.

## 0.3.0

- **BREAKING** The cli is now a separate package: `jaspr_cli`. To migrate run:
  ```shell
    dart pub global deactivate jaspr
    dart pub global activate jaspr_cli
  ```
  The usage stays the same with `jaspr create`, `jaspr serve` and `jaspr build`.

## 0.2.0

**BREAKING**: This is the first major release after the initial publish and contains several breaking changes.

- Update to Dart 2.17
- Rewrite of the rendering system that comes with a lot of improvements in stability and performance.
- Added support for custom backend & server setup.
- Added support for multiple apps on the client as well as island components.
- Added html utility components for common elements.
- Added `Styles` class for writing typed css in dart.
- Various other improvements throughout the framework.

## 0.1.5

- Refactor cli code [#12](https://github.com/schultek/jaspr/pull/12)
- Fixed issue with `jaspr serve`

## 0.1.4

- Added `--port` option to `jaspr serve` ([#6](https://github.com/schultek/jaspr/issues/6))
- Fixed `webdev` dependency constraint ([#5](https://github.com/schultek/jaspr/issues/5))

## 0.1.3

- Fixed domino dependency ([#4](https://github.com/schultek/jaspr/pull/4))
- Fixed build on windows ([#3](https://github.com/schultek/jaspr/issues/3))

## 0.1.2

- Added executable to `pubspec.yaml` ([#2](https://github.com/schultek/jaspr/issues/2))

## 0.1.1

- Fixed template for `jaspr create` ([#1](https://github.com/schultek/jaspr/pull/1))

## 0.1.0

- Initial version<|MERGE_RESOLUTION|>--- conflicted
+++ resolved
@@ -1,4 +1,3 @@
-<<<<<<< HEAD
 ## Unreleased minor
 
 - Added *Static Site Generation* support.
@@ -7,11 +6,10 @@
   server-rendered jaspr app and will output separate `.html` pages for each of your routes.
 
   To specify which routes your application should handle, either use `jaspr_router` or call `ServerApp.requestRouteGeneration('/home');`.
-=======
+
 ## 0.8.2
 
 - Fixed client template to set `uses-ssr: false` correctly.
->>>>>>> 4ff1b8f4
 
 ## 0.8.1
 

## Unreleased minor

<<<<<<< HEAD
- Refactored rendering implementation to use `RenderObject`s.
- Added `NotificationListener` component.
=======
- Promoted `jaspr_web_compilers` to non-experimental status and changed cli command `jaspr create --experimental-web-compilers` 
  to `jaspr create --jaspr-web-compilers`
- Fixed error on windows when running `jaspr build`.
>>>>>>> 2d4d2746

## 0.9.3

- Fixed `melos format` on Windows.
- Fixed infinite loop attempting to find root directory on Windows when running a built jaspr executable.
- Add `.exe` extension to the output of `jaspr build` on Windows.

## 0.9.2

- Fixed cli execution on windows.

## 0.9.1

- Improved the stability and logging of the cli and added the commands:
  - `clean` command to clean your project directory
  - `update` command to automatically update the cli to the latest version
  - `doctor` command to print information about the environment and project
  
- We added lightweight anonymous usage tracking to the cli. We use [mixpanel.com](https://mixpanel.com/home) and
  only process anonymized data. The usage statistics are made public and can be viewed here (TODO: Link will be added in next release).

  To opt out of usage tracking, use `jaspr --disable-analytics`.

## 0.9.0

- Added *Static Site Generation* support.

  With the new `jaspr generate` command you can generate static pages from your jaspr app. This requires a normal 
  server-rendered jaspr app and will output separate `.html` pages for each of your routes.

  To specify which routes your application should handle, either use `jaspr_router` or call 
  `ServerApp.requestRouteGeneration('/my/route');` for each target route.

## 0.8.2

- Fixed client template to set `uses-ssr: false` correctly.

## 0.8.1

- Fixed bug with rebuilding the root component.

## 0.8.0

- Added `StyleRule.media({MediaRuleQuery query, List<StyleRule> styles})` to support `@media` css statements.

- Added support for Tailwind using the `jaspr_tailwind` integration.  
  Simply run `dart pub add jaspr_tailwind --dev` and start using tailwind classes in your jaspr components.  
  For a full setup and usage guide see [Tailwind Integration Docs](https://docs.page/schultek/jaspr/eco/tailwind).

## 0.7.0

- Improved cli experience with better logging and progress indicators.
- Removed `--ssr` and `--flutter` cli options.
- Added support `jaspr` config section in `pubspec.yaml`.

  It is now possible to define certain configuration options for the jaspr cli
  directly inside the `pubspec.yaml` file under the `jaspr` section.
  Initially supported options are:

  ```yaml
  jaspr:
    uses-ssr: true # or false; Toggles server-side-rendering on or off.
    uses-flutter: true # or false; Whether the project uses flutter element embedding.
  ```

## 0.6.2

- Added integrated support for seamless **flutter element embedding**.
  Refer to [Flutter Embedding Docs](https://docs.page/schultek/jaspr/eco/flutter_embedding) on how to setup and use this.

## 0.6.1

- Fixed bug with `jaspr create`.

- Added prompts when running `jaspr create` without any arguments.
  This way the developer is guided through the creation process more dynamically.

## 0.6.0

- Added support for **flutter web plugins**.

  Jaspr apps can now depend-on and import flutter plugins that work on web. This is achieved by 
  using a modified compiler toolchain: `jaspr_web_compilers`.

  To enable support for flutter plugins simply exchange your `build_web_compilers` dependency for `jaspr_web_compilers`:

  ```yaml
  dev_dependencies:
    jaspr_web_compilers: ^4.0.4
  ```
  
  For an example see `experiments/flutter_plugin_interop`](https://github.com/schultek/jaspr/tree/main/experiments/flutter_plugin_interop).
  
- Improved **flutter element embedding**.

  Flutter apps can now be directly embedded from your jaspr codebase and integrated into
  the existing jaspr component tree.

  This removes the need for any kind of interop between apps as they can directly communicate
  through the usual primitives of passing properties and callbacks.

  For an example see `experiments/flutter_embedding_v2`](https://github.com/schultek/jaspr/tree/main/experiments/flutter_embedding_v2).

- `jaspr build` now outputs to `/build/jaspr` instead of `/build`.

## 0.5.0

- **BREAKING** Added `@client` as replacement for both `@app` and `@island`.

  Components annotated with `@client` act as entry points for the client application and are
  automatically detected, compiled and shipped to the client when using the `Document()` component.

  This combines the behaviour of the now removed `@app` and `@island` annotations, as well as the
  removed `Document.app()` and `Document.islands()` constructors. Use the default `Document()` constructor instead.
 
- **BREAKING** Removed `DeferRenderMixin` as async first builds are no longer permitted on clients.

- Added support for **Flutter element embedding**.

  Flutter apps can now easily be embedded within jaspr sites. The cli supports the `--flutter` argument for both
  the `serve` and `build` commands to specify the entrypoint of the flutter application.

  The complete setup is demonstrated in the [flutter_embedding](https://github.com/schultek/jaspr/tree/main/examples/flutter_embedding) 
  example.

- Fixed handling of initial uri.
- Added `SynchronousFuture`.

## 0.4.0

- **BREAKING** Bindings are no longer singletons. 
  - `ComponentsBinding.instance`, `SchedulerBinding.instance` etc. were removed.
  - You can access the current binding through `BuildContext`s `context.binding` property.

- **BREAKING** Removed `ComponentTester.setUp()`, `BrowserTester.setUp()` and `ServerTester.setUp()`.
  - Use `testComponents()`, `testBrowser()` and `testServer()` instead.

- Requires Dart 3.0 or later.

## 0.3.0

- **BREAKING** The cli is now a separate package: `jaspr_cli`. To migrate run:
  ```shell
    dart pub global deactivate jaspr
    dart pub global activate jaspr_cli
  ```
  The usage stays the same with `jaspr create`, `jaspr serve` and `jaspr build`.

## 0.2.0

**BREAKING**: This is the first major release after the initial publish and contains several breaking changes.

- Update to Dart 2.17
- Rewrite of the rendering system that comes with a lot of improvements in stability and performance.
- Added support for custom backend & server setup.
- Added support for multiple apps on the client as well as island components.
- Added html utility components for common elements.
- Added `Styles` class for writing typed css in dart.
- Various other improvements throughout the framework.

## 0.1.5

- Refactor cli code [#12](https://github.com/schultek/jaspr/pull/12)
- Fixed issue with `jaspr serve`

## 0.1.4

- Added `--port` option to `jaspr serve` ([#6](https://github.com/schultek/jaspr/issues/6))
- Fixed `webdev` dependency constraint ([#5](https://github.com/schultek/jaspr/issues/5))

## 0.1.3

- Fixed domino dependency ([#4](https://github.com/schultek/jaspr/pull/4))
- Fixed build on windows ([#3](https://github.com/schultek/jaspr/issues/3))

## 0.1.2

- Added executable to `pubspec.yaml` ([#2](https://github.com/schultek/jaspr/issues/2))

## 0.1.1

- Fixed template for `jaspr create` ([#1](https://github.com/schultek/jaspr/pull/1))

## 0.1.0

- Initial version<|MERGE_RESOLUTION|>--- conflicted
+++ resolved
@@ -1,13 +1,10 @@
 ## Unreleased minor
 
-<<<<<<< HEAD
 - Refactored rendering implementation to use `RenderObject`s.
 - Added `NotificationListener` component.
-=======
 - Promoted `jaspr_web_compilers` to non-experimental status and changed cli command `jaspr create --experimental-web-compilers` 
   to `jaspr create --jaspr-web-compilers`
 - Fixed error on windows when running `jaspr build`.
->>>>>>> 2d4d2746
 
 ## 0.9.3
 

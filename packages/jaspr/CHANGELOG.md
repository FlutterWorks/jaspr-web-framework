## Unreleased patch

<<<<<<< HEAD
- Added support for using `@css` and `@encoder`/`@decoder` across other packages.
  
  1. Styles annotated with `@css` from other dependent packages are now also included in the pre-rendered css.
  2. Models (or extension types) that define `@encoder` and `@decoder` annotations from other dependent packages can
     now also be used together with `@client` components and `@sync` fields.

- **BREAKING** Component (or any class member) styles annotated with `@css` are now only included in the pre-rendered css if 
  the file they are defined in is actually imported somewhere in the project.

  Top-level styles continue to be always included.

- Fixed issue with wrongly generated imports of `@encoder`/`@decoder` methods.
=======
- Fixed spelling mistake from `spaceRvenly` to `spaceEvenly`
>>>>>>> 2a8d11a7

## 0.14.0

- **BREAKING** Calling `Jaspr.initializeApp()` is now required in static and server mode.

- **BREAKING** Removed `Head` component in favor of new `Document.head()` component.
  `Document.head()` has the same parameters as the old `Head` component and renders its children inside
  the `<head>` element.
- Added `Document.html()` and `Document.body()` to modify the attributes of `<html>` and `<body>`.

- **BREAKING** Removed `syncId` and `syncCodec` parameters from `SyncStateMixin`.
  `SyncStateMixin` now embeds its data locally in the pre-rendered html using standard json encoding.
- Added `@sync` annotation. Can be used on any field of a `StatefulComponent` to automatically sync its value. 
 
  ```dart
  class MyComponentState extends State<MyComponent> with MyComponentStateSyncMixin {
    @sync
    String myValue;
  }
  ```

- **BREAKING** Removed `MediaRuleQuery` in favor of `MediaQuery`.
- Added `css.import()`, `css.fontFace()` and `css.media()` shorthands.
- Added `@css` annotation. Can be used on a list of style rules to automatically include them in the global styles.

  ```dart
  @css
  final styles = [
    css('.main').box(width: 100.px),
  ];
  ```

- Added `Fragment` component.
- Fixed missing html unescape in hydrated data.

## 0.13.3

- Added support for custom models as parameters to `@client` components.

  To enable this a custom model class must have two methods: 
  - An instance method that encodes the model to a primitive value and is annotated with `@encoder`:
    ```dart
    @encoder
    String toJson() { ... }
    ```
  - A static method that decodes the model from a primitive value and is annotated with `@decoder`:
    ```dart
    @decoder
    static MyModel fromJson(String json) { ... }
    ```
    
  The method names can be freely chosen. 
  The encoding type must be any primitive type (`String`, `int`, `List`, `Map`, etc.).

- Added `ListenableBuilder` and `ValueListenableBuilder` components.

- Added `Styles.list` for styling `ul` and `ol` elements.
- Added `TextDecoration.none` shorthand.

## 0.13.2

- Improved the performance of the building and diffing algorithm, and other performance improvements.
- Added `StatelessComponent.shouldRebuild` and `State.shouldRebuild` for possible skipping rebuilds as a performance improvement.

## 0.13.1

- Fixed namespace handling for nested svg elements.
- Fixed global key conflicts during server-side rendering by disabling them on the server.
- Change `testComponents(isClient: _)` default to true.

## 0.13.0

- Added `Head` component to render metadata inside the documents `<head>`.

  You can specify a title, metadata or custom children: 
  ```dart
  Head(
    title: 'My Title',
    meta: {
      'description': 'My Page Description',
      'custom': 'my-custom-metadata',
    },
    children: [
      link(rel: "canonical" href: "https://mysite.com/example"),
    ],
  )
  ```
  
  Deeper or latter `Head` components will override duplicate elements:

  ```dart
  Parent(children: [
    Head(
      title: "My Title",
      meta: {"description": "My Page Description"}
    ),
    Child(children: [
      Head(
        title: "Nested Title"
      ),
    ]),
  ]),
  ```
  
  will render:

  ```html
  <head>
    <title>Nested Title</title>
    <meta name="description" content="My Page Description">
  </head>
  ```

- Added `AsyncStatelessComponent` and `AsyncBuilder`.
  These are special components that are only available on the server (using `package:jaspr/server.dart`) and have an 
  asynchronous build function.

- Improved internal framework implementation of different element types.
  - Added `BuildableElement` and `ProxyElement` as replacement for `MultiChildElement` and `SingleChildElement`.
  - Added `Element.didMount()` and `Element.didUpdate()` lifecycle methods.

- Fixed race condition where routes were skipped during static rendering.
- Fixed infinite loading bug for async server builds.
- Fixed hydration bug with empty or nested client components.
- Added documentation comments.

## 0.12.0

- **BREAKING** Removed `Document.file()`, instead use new `Document.template()`.

- Added `Document.template()` for loading template html files.

  Files that should be used with `Document.template()` must have the `.template.html` extension to differentiate
  between normal `.html` files that are served as-is. The `name` parameter provided to `Document.template()` must be the
  simple name of the file without extension, e.g. `Document.template(name: 'index')` loads the `web/index.template.html` file.

- Added the `lang` attribute to `Document()` constructor.
- Added `<main>` as `main_()` to the standard html components.

- Fixed bug with `PreloadStateMixin` and improved async server builds.
- Fixed crash with server hot-reload.
- Improved the shelf backend template for proper handling of server hot-reload.
- Fixed `DomValidator` to allow attributes with `.`.

## 0.11.1

- Fixed bug with base paths.

## 0.11.0

- **BREAKING** Changed jaspr configuration to require `jaspr.mode` in `pubspec.yaml`:
  
  The `jaspr.mode` option now sets the rendering mode and must be one of:

  - **static**: For building a statically pre-rendered site (SSG) with optional client-side hydration.
  - **server**: For building a server-rendered site (SSR) with optional client-side hydration.
  - **client**: For building a purely client-rendered site (SPA).

  This replaces the old `jaspr.uses-ssr` option.

- **BREAKING** Removed `jaspr generate` command in favor using the `jaspr build` command in combination with
  the new `jaspr.mode = static` option in `pubspec.yaml`.

- **BREAKING** Removed the `runServer()` method along with its support for adding middleware and listeners. Users should instead 
  migrate to the custom backend setup using `package:shelf`.

- **BREAKING** Removed `rawHtml` flag from `Text` component and `text()` method, in favor of
  new `RawText` component and `raw()` method respectively, which fixes multiple bugs with the old implementation.

- Improved the `jaspr create` command by changing to a scaffolding system as replacement for templates.
  You will now be walked through a configuration wizard that creates a starting project based on the selected options.

- Removed `jaspr.uses-flutter` option. This is now auto-detected based on the dependencies.

- Styles can now be written more concise using the ability to chain style groups as well as the new `css()` method.

- Changes made to `main.dart` are now also hot-reloaded on the server.

- `Document` is no longer required when using server-side rendering. A basic document structure (`<html><head>...<body>...`) 
  is automatically filled in.

- Improved how `@client` components are hydrated.

- The `jaspr build` command now accepts an optimization option. Minification (`-O 2`) enabled by default.

- Fixed `DomValidator` to allow special attributes with uppercase letters and colons.

- Exceptions thrown during `renderHtml` are now correctly passed through to the spawning isolate.


## 0.10.0

- **BREAKING** Restructured core libraries:
  - Removed `package:jaspr/html.dart` -> Use `package:jaspr/jaspr.dart` instead.
  - Renamed `package:jaspr/components.dart` to `package:jaspr/ui.dart`.

- **BREAKING** Updated `@client` components for a more streamlined usage.
  
  Annotated components no longer generate a `.g.dart` file and don't need to implement any generated mixin anymore.
  Instead, a single `lib/jaspr_options.dart` file is generated when using `@client` components.

  You must now call `Jaspr.initializeApp(options: defaultJasprOptions)` at the start of your app, where 
  `defaultJasprOptions` is part of the newly generated `jaspr_options.dart` file.

  *Note:* Calling `Jaspr.initializeApp()` will be required in a future version of Jaspr, and the cli will warn you
  when it's not called.

- **BREAKING** Changed type of the `classes` property of html components from `List<String>` to `String`. Multiple class
  names can be set using a single space-delimited string, e.g. `classes: 'class1 class2'`.
  
- **BREAKING** Event callbacks are now typed. The `events` property of html components now expects a 
  `Map<String, void Function(Event)>` instead of the old `Map<String, void Function(dynamic)>`.

  In addition to this Jaspr comes with a new `events()` function to provide typed event handlers for common events, like 
  `onClick`, `onInput` and `onChange`. Use it like this:

  ```dart
  anyelement(
    // Uses the [events] method to provide typed event handlers.
    events: events(
      onClick: () {
        print("Clicked");
      },
      // [value] can be typed depending on the element, e.g. `String` for text inputs or `bool` for checkboxes.
      onInput: (String value) {
        print("Value: $value");
      },
    ),
    [...]
  )
  ```
  
  Moreover, the html components `button`, `input`, `textarea` and `select` now also come with additional shorthand 
  properties for their supported event handlers:

  ```dart
  button(
    onClick: () {
      print("Clicked");  
    },
    [...]
  )
  ```

- **BREAKING** Refactored components inside the `package:jaspr/ui.dart` library. Some component properties have 
  changed or been discontinued. Check the separate components for details.

- **BREAKING** Promoted `jaspr_web_compilers` to non-experimental status.

  This also changes the respective cli option from `jaspr create --experimental-web-compilers` (old) to 
  `jaspr create --jaspr-web-compilers` (new).

- Added support for rendering `svg` elements. 
  Also added `svg()`, `rect()`, `circle()`, `ellipse()`, `line()`, `path()` and `polygon()` components.

- Refactored rendering implementation to use `RenderObject`s.
- Added `NotificationListener` component.

- Added `Colors.transparent`.
- Added `Unit.auto`, `Unit.vw()` and `Unit.vh()` for responsive styling.
- Added `StyleRule.fontFace()` to add external font files.

- Several bug fixes and stability improvements when running `jaspr serve` or `jaspr build`.

## 0.9.3

- Fixed `melos format` on Windows.
- Fixed infinite loop attempting to find root directory on Windows when running a built Jaspr executable.
- Add `.exe` extension to the output of `jaspr build` on Windows.

## 0.9.2

- Fixed cli execution on windows.

## 0.9.1

- Improved the stability and logging of the cli and added the commands:
  - `clean` command to clean your project directory
  - `update` command to automatically update the cli to the latest version
  - `doctor` command to print information about the environment and project
  
- We added lightweight anonymous usage tracking to the cli. We use [mixpanel.com](https://mixpanel.com/home) and
  only process anonymized data. The usage statistics are made public and can be viewed here (TODO: Link will be added in next release).

  To opt out of usage tracking, use `jaspr --disable-analytics`.

## 0.9.0

- Added *Static Site Generation* support.

  With the new `jaspr generate` command you can generate static pages from your Jaspr app. This requires a normal 
  server-rendered Jaspr app and will output separate `.html` pages for each of your routes.

  To specify which routes your application should handle, either use `jaspr_router` or call 
  `ServerApp.requestRouteGeneration('/my/route');` for each target route.

## 0.8.2

- Fixed client template to set `uses-ssr: false` correctly.

## 0.8.1

- Fixed bug with rebuilding the root component.

## 0.8.0

- Added `StyleRule.media({MediaRuleQuery query, List<StyleRule> styles})` to support `@media` css statements.

- Added support for Tailwind using the `jaspr_tailwind` integration.  
  Simply run `dart pub add jaspr_tailwind --dev` and start using tailwind classes in your Jaspr components.  
  For a full setup and usage guide see [Tailwind Integration Docs](https://docs.page/schultek/jaspr/eco/tailwind).

## 0.7.0

- Improved cli experience with better logging and progress indicators.
- Removed `--ssr` and `--flutter` cli options.
- Added support `jaspr` config section in `pubspec.yaml`.

  It is now possible to define certain configuration options for the Jaspr cli
  directly inside the `pubspec.yaml` file under the `jaspr` section.
  Initially supported options are:

  ```yaml
  jaspr:
    uses-ssr: true # or false; Toggles server-side-rendering on or off.
    uses-flutter: true # or false; Whether the project uses flutter element embedding.
  ```

## 0.6.2

- Added integrated support for seamless **flutter element embedding**.
  Refer to [Flutter Embedding Docs](https://docs.page/schultek/jaspr/eco/flutter_embedding) on how to setup and use this.

## 0.6.1

- Fixed bug with `jaspr create`.

- Added prompts when running `jaspr create` without any arguments.
  This way the developer is guided through the creation process more dynamically.

## 0.6.0

- Added support for **flutter web plugins**.

  Jaspr apps can now depend-on and import flutter plugins that work on web. This is achieved by 
  using a modified compiler toolchain: `jaspr_web_compilers`.

  To enable support for flutter plugins simply exchange your `build_web_compilers` dependency for `jaspr_web_compilers`:

  ```yaml
  dev_dependencies:
    jaspr_web_compilers: ^4.0.4
  ```
  
  For an example see `examples/flutter_plugin_interop`](https://github.com/schultek/Jaspr/tree/main/examples/flutter_plugin_interop).
  
- Improved **flutter element embedding**.

  Flutter apps can now be directly embedded from your Jaspr codebase and integrated into
  the existing Jaspr component tree.

  This removes the need for any kind of interop between apps as they can directly communicate
  through the usual primitives of passing properties and callbacks.

  For an example see `examples/flutter_embedding`](https://github.com/schultek/jaspr/tree/main/examples/flutter_embedding).

- `jaspr build` now outputs to `/build/jaspr` instead of `/build`.

## 0.5.0

- **BREAKING** Added `@client` as replacement for both `@app` and `@island`.

  Components annotated with `@client` act as entry points for the client application and are
  automatically detected, compiled and shipped to the client when using the `Document()` component.

  This combines the behaviour of the now removed `@app` and `@island` annotations, as well as the
  removed `Document.app()` and `Document.islands()` constructors. Use the default `Document()` constructor instead.
 
- **BREAKING** Removed `DeferRenderMixin` as async first builds are no longer permitted on clients.

- Added support for **Flutter element embedding**.

  Flutter apps can now easily be embedded within Jaspr sites. The cli supports the `--flutter` argument for both
  the `serve` and `build` commands to specify the entrypoint of the flutter application.

  The complete setup is demonstrated in the [flutter_embedding](https://github.com/schultek/jaspr/tree/main/examples/flutter_embedding) 
  example.

- Fixed handling of initial uri.
- Added `SynchronousFuture`.

## 0.4.0

- **BREAKING** Bindings are no longer singletons. 
  - `ComponentsBinding.instance`, `SchedulerBinding.instance` etc. were removed.
  - You can access the current binding through `BuildContext`s `context.binding` property.

- **BREAKING** Removed `ComponentTester.setUp()`, `BrowserTester.setUp()` and `ServerTester.setUp()`.
  - Use `testComponents()`, `testBrowser()` and `testServer()` instead.

- Requires Dart 3.0 or later.

## 0.3.0

- **BREAKING** The cli is now a separate package: `jaspr_cli`. To migrate run:
  ```shell
    dart pub global deactivate jaspr
    dart pub global activate jaspr_cli
  ```
  The usage stays the same with `jaspr create`, `jaspr serve` and `jaspr build`.

## 0.2.0

**BREAKING**: This is the first major release after the initial publish and contains several breaking changes.

- Update to Dart 2.17
- Rewrite of the rendering system that comes with a lot of improvements in stability and performance.
- Added support for custom backend & server setup.
- Added support for multiple apps on the client as well as island components.
- Added html utility components for common elements.
- Added `Styles` class for writing typed css in dart.
- Various other improvements throughout the framework.

## 0.1.5

- Refactor cli code [#12](https://github.com/schultek/jaspr/pull/12)
- Fixed issue with `jaspr serve`

## 0.1.4

- Added `--port` option to `jaspr serve` ([#6](https://github.com/schultek/jaspr/issues/6))
- Fixed `webdev` dependency constraint ([#5](https://github.com/schultek/jaspr/issues/5))

## 0.1.3

- Fixed domino dependency ([#4](https://github.com/schultek/jaspr/pull/4))
- Fixed build on windows ([#3](https://github.com/schultek/jaspr/issues/3))

## 0.1.2

- Added executable to `pubspec.yaml` ([#2](https://github.com/schultek/jaspr/issues/2))

## 0.1.1

- Fixed template for `jaspr create` ([#1](https://github.com/schultek/jaspr/pull/1))

## 0.1.0

- Initial version<|MERGE_RESOLUTION|>--- conflicted
+++ resolved
@@ -1,6 +1,5 @@
 ## Unreleased patch
 
-<<<<<<< HEAD
 - Added support for using `@css` and `@encoder`/`@decoder` across other packages.
   
   1. Styles annotated with `@css` from other dependent packages are now also included in the pre-rendered css.
@@ -13,9 +12,7 @@
   Top-level styles continue to be always included.
 
 - Fixed issue with wrongly generated imports of `@encoder`/`@decoder` methods.
-=======
 - Fixed spelling mistake from `spaceRvenly` to `spaceEvenly`
->>>>>>> 2a8d11a7
 
 ## 0.14.0
 

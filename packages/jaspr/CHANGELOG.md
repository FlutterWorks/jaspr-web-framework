<<<<<<< HEAD
## Unreleased breaking

- **BREAKING** Migrate all packages to `package:web`, replacing `dart:html`.
=======
## Unreleased patch

- Add `InheritedModel<T>` similar to Flutters [InheritedModel](https://api.flutter.dev/flutter/widgets/InheritedModel-class.html)
- Fixed server issue during tests where the web directory would never resolve.
- Fixed issue with unhandled parameter types of client components.
>>>>>>> 16dadacc

## 0.15.1

- Include and setup `jaspr_lints` in newly created projects.
- Added `jaspr analyze` command to check all custom lints.
- Added css variable support with `Unit.variable()`, `Color.variable()`, `Angle.variable()` and `FontFamily.variable()`.

## 0.15.0

- Added support for using `@css` and `@encoder`/`@decoder` across other packages.
  
  1. Styles annotated with `@css` from other dependent packages are now also included in the pre-rendered css.
  2. Models (or extension types) that define `@encoder` and `@decoder` annotations from other dependent packages can
     now also be used together with `@client` components and `@sync` fields.

- **BREAKING** Component (or any class member) styles annotated with `@css` are now only included in the pre-rendered css if 
  the file they are defined in is actually imported somewhere in the project.

  Top-level styles continue to be always included.

- Fixed issue with wrongly generated imports of `@encoder`/`@decoder` methods.
- Fixed spelling mistake from `spaceRvenly` to `spaceEvenly`
- Added default `BorderStyle.solid` to `BorderSide` constructor.

## 0.14.0

- **BREAKING** Calling `Jaspr.initializeApp()` is now required in static and server mode.

- **BREAKING** Removed `Head` component in favor of new `Document.head()` component.
  `Document.head()` has the same parameters as the old `Head` component and renders its children inside
  the `<head>` element.
- Added `Document.html()` and `Document.body()` to modify the attributes of `<html>` and `<body>`.

- **BREAKING** Removed `syncId` and `syncCodec` parameters from `SyncStateMixin`.
  `SyncStateMixin` now embeds its data locally in the pre-rendered html using standard json encoding.
- Added `@sync` annotation. Can be used on any field of a `StatefulComponent` to automatically sync its value. 
 
  ```dart
  class MyComponentState extends State<MyComponent> with MyComponentStateSyncMixin {
    @sync
    String myValue;
  }
  ```

- **BREAKING** Removed `MediaRuleQuery` in favor of `MediaQuery`.
- Added `css.import()`, `css.fontFace()` and `css.media()` shorthands.
- Added `@css` annotation. Can be used on a list of style rules to automatically include them in the global styles.

  ```dart
  @css
  final styles = [
    css('.main').box(width: 100.px),
  ];
  ```

- Added `Fragment` component.
- Fixed missing html unescape in hydrated data.

## 0.13.3

- Added support for custom models as parameters to `@client` components.

  To enable this a custom model class must have two methods: 
  - An instance method that encodes the model to a primitive value and is annotated with `@encoder`:
    ```dart
    @encoder
    String toJson() { ... }
    ```
  - A static method that decodes the model from a primitive value and is annotated with `@decoder`:
    ```dart
    @decoder
    static MyModel fromJson(String json) { ... }
    ```
    
  The method names can be freely chosen. 
  The encoding type must be any primitive type (`String`, `int`, `List`, `Map`, etc.).

- Added `ListenableBuilder` and `ValueListenableBuilder` components.

- Added `Styles.list` for styling `ul` and `ol` elements.
- Added `TextDecoration.none` shorthand.

## 0.13.2

- Improved the performance of the building and diffing algorithm, and other performance improvements.
- Added `StatelessComponent.shouldRebuild` and `State.shouldRebuild` for possible skipping rebuilds as a performance improvement.

## 0.13.1

- Fixed namespace handling for nested svg elements.
- Fixed global key conflicts during server-side rendering by disabling them on the server.
- Change `testComponents(isClient: _)` default to true.

## 0.13.0

- Added `Head` component to render metadata inside the documents `<head>`.

  You can specify a title, metadata or custom children: 
  ```dart
  Head(
    title: 'My Title',
    meta: {
      'description': 'My Page Description',
      'custom': 'my-custom-metadata',
    },
    children: [
      link(rel: "canonical" href: "https://mysite.com/example"),
    ],
  )
  ```
  
  Deeper or latter `Head` components will override duplicate elements:

  ```dart
  Parent(children: [
    Head(
      title: "My Title",
      meta: {"description": "My Page Description"}
    ),
    Child(children: [
      Head(
        title: "Nested Title"
      ),
    ]),
  ]),
  ```
  
  will render:

  ```html
  <head>
    <title>Nested Title</title>
    <meta name="description" content="My Page Description">
  </head>
  ```

- Added `AsyncStatelessComponent` and `AsyncBuilder`.
  These are special components that are only available on the server (using `package:jaspr/server.dart`) and have an 
  asynchronous build function.

- Improved internal framework implementation of different element types.
  - Added `BuildableElement` and `ProxyElement` as replacement for `MultiChildElement` and `SingleChildElement`.
  - Added `Element.didMount()` and `Element.didUpdate()` lifecycle methods.

- Fixed race condition where routes were skipped during static rendering.
- Fixed infinite loading bug for async server builds.
- Fixed hydration bug with empty or nested client components.
- Added documentation comments.

## 0.12.0

- **BREAKING** Removed `Document.file()`, instead use new `Document.template()`.

- Added `Document.template()` for loading template html files.

  Files that should be used with `Document.template()` must have the `.template.html` extension to differentiate
  between normal `.html` files that are served as-is. The `name` parameter provided to `Document.template()` must be the
  simple name of the file without extension, e.g. `Document.template(name: 'index')` loads the `web/index.template.html` file.

- Added the `lang` attribute to `Document()` constructor.
- Added `<main>` as `main_()` to the standard html components.

- Fixed bug with `PreloadStateMixin` and improved async server builds.
- Fixed crash with server hot-reload.
- Improved the shelf backend template for proper handling of server hot-reload.
- Fixed `DomValidator` to allow attributes with `.`.

## 0.11.1

- Fixed bug with base paths.

## 0.11.0

- **BREAKING** Changed jaspr configuration to require `jaspr.mode` in `pubspec.yaml`:
  
  The `jaspr.mode` option now sets the rendering mode and must be one of:

  - **static**: For building a statically pre-rendered site (SSG) with optional client-side hydration.
  - **server**: For building a server-rendered site (SSR) with optional client-side hydration.
  - **client**: For building a purely client-rendered site (SPA).

  This replaces the old `jaspr.uses-ssr` option.

- **BREAKING** Removed `jaspr generate` command in favor using the `jaspr build` command in combination with
  the new `jaspr.mode = static` option in `pubspec.yaml`.

- **BREAKING** Removed the `runServer()` method along with its support for adding middleware and listeners. Users should instead 
  migrate to the custom backend setup using `package:shelf`.

- **BREAKING** Removed `rawHtml` flag from `Text` component and `text()` method, in favor of
  new `RawText` component and `raw()` method respectively, which fixes multiple bugs with the old implementation.

- Improved the `jaspr create` command by changing to a scaffolding system as replacement for templates.
  You will now be walked through a configuration wizard that creates a starting project based on the selected options.

- Removed `jaspr.uses-flutter` option. This is now auto-detected based on the dependencies.

- Styles can now be written more concise using the ability to chain style groups as well as the new `css()` method.

- Changes made to `main.dart` are now also hot-reloaded on the server.

- `Document` is no longer required when using server-side rendering. A basic document structure (`<html><head>...<body>...`) 
  is automatically filled in.

- Improved how `@client` components are hydrated.

- The `jaspr build` command now accepts an optimization option. Minification (`-O 2`) enabled by default.

- Fixed `DomValidator` to allow special attributes with uppercase letters and colons.

- Exceptions thrown during `renderHtml` are now correctly passed through to the spawning isolate.


## 0.10.0

- **BREAKING** Restructured core libraries:
  - Removed `package:jaspr/html.dart` -> Use `package:jaspr/jaspr.dart` instead.
  - Renamed `package:jaspr/components.dart` to `package:jaspr/ui.dart`.

- **BREAKING** Updated `@client` components for a more streamlined usage.
  
  Annotated components no longer generate a `.g.dart` file and don't need to implement any generated mixin anymore.
  Instead, a single `lib/jaspr_options.dart` file is generated when using `@client` components.

  You must now call `Jaspr.initializeApp(options: defaultJasprOptions)` at the start of your app, where 
  `defaultJasprOptions` is part of the newly generated `jaspr_options.dart` file.

  *Note:* Calling `Jaspr.initializeApp()` will be required in a future version of Jaspr, and the cli will warn you
  when it's not called.

- **BREAKING** Changed type of the `classes` property of html components from `List<String>` to `String`. Multiple class
  names can be set using a single space-delimited string, e.g. `classes: 'class1 class2'`.
  
- **BREAKING** Event callbacks are now typed. The `events` property of html components now expects a 
  `Map<String, void Function(Event)>` instead of the old `Map<String, void Function(dynamic)>`.

  In addition to this Jaspr comes with a new `events()` function to provide typed event handlers for common events, like 
  `onClick`, `onInput` and `onChange`. Use it like this:

  ```dart
  anyelement(
    // Uses the [events] method to provide typed event handlers.
    events: events(
      onClick: () {
        print("Clicked");
      },
      // [value] can be typed depending on the element, e.g. `String` for text inputs or `bool` for checkboxes.
      onInput: (String value) {
        print("Value: $value");
      },
    ),
    [...]
  )
  ```
  
  Moreover, the html components `button`, `input`, `textarea` and `select` now also come with additional shorthand 
  properties for their supported event handlers:

  ```dart
  button(
    onClick: () {
      print("Clicked");  
    },
    [...]
  )
  ```

- **BREAKING** Refactored components inside the `package:jaspr/ui.dart` library. Some component properties have 
  changed or been discontinued. Check the separate components for details.

- **BREAKING** Promoted `jaspr_web_compilers` to non-experimental status.

  This also changes the respective cli option from `jaspr create --experimental-web-compilers` (old) to 
  `jaspr create --jaspr-web-compilers` (new).

- Added support for rendering `svg` elements. 
  Also added `svg()`, `rect()`, `circle()`, `ellipse()`, `line()`, `path()` and `polygon()` components.

- Refactored rendering implementation to use `RenderObject`s.
- Added `NotificationListener` component.

- Added `Colors.transparent`.
- Added `Unit.auto`, `Unit.vw()` and `Unit.vh()` for responsive styling.
- Added `StyleRule.fontFace()` to add external font files.

- Several bug fixes and stability improvements when running `jaspr serve` or `jaspr build`.

## 0.9.3

- Fixed `melos format` on Windows.
- Fixed infinite loop attempting to find root directory on Windows when running a built Jaspr executable.
- Add `.exe` extension to the output of `jaspr build` on Windows.

## 0.9.2

- Fixed cli execution on windows.

## 0.9.1

- Improved the stability and logging of the cli and added the commands:
  - `clean` command to clean your project directory
  - `update` command to automatically update the cli to the latest version
  - `doctor` command to print information about the environment and project
  
- We added lightweight anonymous usage tracking to the cli. We use [mixpanel.com](https://mixpanel.com/home) and
  only process anonymized data. The usage statistics are made public and can be viewed here (TODO: Link will be added in next release).

  To opt out of usage tracking, use `jaspr --disable-analytics`.

## 0.9.0

- Added *Static Site Generation* support.

  With the new `jaspr generate` command you can generate static pages from your Jaspr app. This requires a normal 
  server-rendered Jaspr app and will output separate `.html` pages for each of your routes.

  To specify which routes your application should handle, either use `jaspr_router` or call 
  `ServerApp.requestRouteGeneration('/my/route');` for each target route.

## 0.8.2

- Fixed client template to set `uses-ssr: false` correctly.

## 0.8.1

- Fixed bug with rebuilding the root component.

## 0.8.0

- Added `StyleRule.media({MediaRuleQuery query, List<StyleRule> styles})` to support `@media` css statements.

- Added support for Tailwind using the `jaspr_tailwind` integration.  
  Simply run `dart pub add jaspr_tailwind --dev` and start using tailwind classes in your Jaspr components.  
  For a full setup and usage guide see [Tailwind Integration Docs](https://docs.page/schultek/jaspr/eco/tailwind).

## 0.7.0

- Improved cli experience with better logging and progress indicators.
- Removed `--ssr` and `--flutter` cli options.
- Added support `jaspr` config section in `pubspec.yaml`.

  It is now possible to define certain configuration options for the Jaspr cli
  directly inside the `pubspec.yaml` file under the `jaspr` section.
  Initially supported options are:

  ```yaml
  jaspr:
    uses-ssr: true # or false; Toggles server-side-rendering on or off.
    uses-flutter: true # or false; Whether the project uses flutter element embedding.
  ```

## 0.6.2

- Added integrated support for seamless **flutter element embedding**.
  Refer to [Flutter Embedding Docs](https://docs.page/schultek/jaspr/going_further/flutter_embedding) on how to setup and use this.

## 0.6.1

- Fixed bug with `jaspr create`.

- Added prompts when running `jaspr create` without any arguments.
  This way the developer is guided through the creation process more dynamically.

## 0.6.0

- Added support for **flutter web plugins**.

  Jaspr apps can now depend-on and import flutter plugins that work on web. This is achieved by 
  using a modified compiler toolchain: `jaspr_web_compilers`.

  To enable support for flutter plugins simply exchange your `build_web_compilers` dependency for `jaspr_web_compilers`:

  ```yaml
  dev_dependencies:
    jaspr_web_compilers: ^4.0.4
  ```
  
  For an example see `examples/flutter_plugin_interop`](https://github.com/schultek/Jaspr/tree/main/examples/flutter_plugin_interop).
  
- Improved **flutter element embedding**.

  Flutter apps can now be directly embedded from your Jaspr codebase and integrated into
  the existing Jaspr component tree.

  This removes the need for any kind of interop between apps as they can directly communicate
  through the usual primitives of passing properties and callbacks.

  For an example see `examples/flutter_embedding`](https://github.com/schultek/jaspr/tree/main/examples/flutter_embedding).

- `jaspr build` now outputs to `/build/jaspr` instead of `/build`.

## 0.5.0

- **BREAKING** Added `@client` as replacement for both `@app` and `@island`.

  Components annotated with `@client` act as entry points for the client application and are
  automatically detected, compiled and shipped to the client when using the `Document()` component.

  This combines the behaviour of the now removed `@app` and `@island` annotations, as well as the
  removed `Document.app()` and `Document.islands()` constructors. Use the default `Document()` constructor instead.
 
- **BREAKING** Removed `DeferRenderMixin` as async first builds are no longer permitted on clients.

- Added support for **Flutter element embedding**.

  Flutter apps can now easily be embedded within Jaspr sites. The cli supports the `--flutter` argument for both
  the `serve` and `build` commands to specify the entrypoint of the flutter application.

  The complete setup is demonstrated in the [flutter_embedding](https://github.com/schultek/jaspr/tree/main/examples/flutter_embedding) 
  example.

- Fixed handling of initial uri.
- Added `SynchronousFuture`.

## 0.4.0

- **BREAKING** Bindings are no longer singletons. 
  - `ComponentsBinding.instance`, `SchedulerBinding.instance` etc. were removed.
  - You can access the current binding through `BuildContext`s `context.binding` property.

- **BREAKING** Removed `ComponentTester.setUp()`, `BrowserTester.setUp()` and `ServerTester.setUp()`.
  - Use `testComponents()`, `testBrowser()` and `testServer()` instead.

- Requires Dart 3.0 or later.

## 0.3.0

- **BREAKING** The cli is now a separate package: `jaspr_cli`. To migrate run:
  ```shell
    dart pub global deactivate jaspr
    dart pub global activate jaspr_cli
  ```
  The usage stays the same with `jaspr create`, `jaspr serve` and `jaspr build`.

## 0.2.0

**BREAKING**: This is the first major release after the initial publish and contains several breaking changes.

- Update to Dart 2.17
- Rewrite of the rendering system that comes with a lot of improvements in stability and performance.
- Added support for custom backend & server setup.
- Added support for multiple apps on the client as well as island components.
- Added html utility components for common elements.
- Added `Styles` class for writing typed css in dart.
- Various other improvements throughout the framework.

## 0.1.5

- Refactor cli code [#12](https://github.com/schultek/jaspr/pull/12)
- Fixed issue with `jaspr serve`

## 0.1.4

- Added `--port` option to `jaspr serve` ([#6](https://github.com/schultek/jaspr/issues/6))
- Fixed `webdev` dependency constraint ([#5](https://github.com/schultek/jaspr/issues/5))

## 0.1.3

- Fixed domino dependency ([#4](https://github.com/schultek/jaspr/pull/4))
- Fixed build on windows ([#3](https://github.com/schultek/jaspr/issues/3))

## 0.1.2

- Added executable to `pubspec.yaml` ([#2](https://github.com/schultek/jaspr/issues/2))

## 0.1.1

- Fixed template for `jaspr create` ([#1](https://github.com/schultek/jaspr/pull/1))

## 0.1.0

- Initial version<|MERGE_RESOLUTION|>--- conflicted
+++ resolved
@@ -1,14 +1,10 @@
-<<<<<<< HEAD
 ## Unreleased breaking
 
 - **BREAKING** Migrate all packages to `package:web`, replacing `dart:html`.
-=======
-## Unreleased patch
 
 - Add `InheritedModel<T>` similar to Flutters [InheritedModel](https://api.flutter.dev/flutter/widgets/InheritedModel-class.html)
 - Fixed server issue during tests where the web directory would never resolve.
 - Fixed issue with unhandled parameter types of client components.
->>>>>>> 16dadacc
 
 ## 0.15.1
 

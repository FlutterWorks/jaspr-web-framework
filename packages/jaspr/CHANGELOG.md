--- conflicted
+++ resolved
@@ -1,13 +1,10 @@
 ## Unreleased minor
 
-<<<<<<< HEAD
-- Had to resort for using Style.Raw for this, So I added a new Unit called Unit.auto
-- Simply emmits the value 'auto', use this for responsive styling
-=======
 - Promoted `jaspr_web_compilers` to non-experimental status and changed cli command `jaspr create --experimental-web-compilers` 
   to `jaspr create --jaspr-web-compilers`
 - Fixed error on windows when running `jaspr build`.
->>>>>>> 2d4d2746
+- Had to resort for using Style.Raw for this, So I added a new Unit called Unit.auto
+- Simply emmits the value 'auto', use this for responsive styling
 
 ## 0.9.3
 

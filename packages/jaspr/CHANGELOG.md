## Unreleased minor

- Refactored rendering implementation to use `RenderObject`s.
- Added `NotificationListener` component.
- Promoted `jaspr_web_compilers` to non-experimental status and changed cli command `jaspr create --experimental-web-compilers` 
  to `jaspr create --jaspr-web-compilers`
- Fixed error on windows when running `jaspr build`.
- Fixed error with `jaspr serve` related to the use of `webdev`.
- Added support for rendering `svg`.
<<<<<<< HEAD
- Added new `Colors.transparent` color.
=======
- Added `Unit.auto` for responsive styling using the 'auto' css unit.
>>>>>>> 651374d0

## 0.9.3

- Fixed `melos format` on Windows.
- Fixed infinite loop attempting to find root directory on Windows when running a built jaspr executable.
- Add `.exe` extension to the output of `jaspr build` on Windows.

## 0.9.2

- Fixed cli execution on windows.

## 0.9.1

- Improved the stability and logging of the cli and added the commands:
  - `clean` command to clean your project directory
  - `update` command to automatically update the cli to the latest version
  - `doctor` command to print information about the environment and project
  
- We added lightweight anonymous usage tracking to the cli. We use [mixpanel.com](https://mixpanel.com/home) and
  only process anonymized data. The usage statistics are made public and can be viewed here (TODO: Link will be added in next release).

  To opt out of usage tracking, use `jaspr --disable-analytics`.

## 0.9.0

- Added *Static Site Generation* support.

  With the new `jaspr generate` command you can generate static pages from your jaspr app. This requires a normal 
  server-rendered jaspr app and will output separate `.html` pages for each of your routes.

  To specify which routes your application should handle, either use `jaspr_router` or call 
  `ServerApp.requestRouteGeneration('/my/route');` for each target route.

## 0.8.2

- Fixed client template to set `uses-ssr: false` correctly.

## 0.8.1

- Fixed bug with rebuilding the root component.

## 0.8.0

- Added `StyleRule.media({MediaRuleQuery query, List<StyleRule> styles})` to support `@media` css statements.

- Added support for Tailwind using the `jaspr_tailwind` integration.  
  Simply run `dart pub add jaspr_tailwind --dev` and start using tailwind classes in your jaspr components.  
  For a full setup and usage guide see [Tailwind Integration Docs](https://docs.page/schultek/jaspr/eco/tailwind).

## 0.7.0

- Improved cli experience with better logging and progress indicators.
- Removed `--ssr` and `--flutter` cli options.
- Added support `jaspr` config section in `pubspec.yaml`.

  It is now possible to define certain configuration options for the jaspr cli
  directly inside the `pubspec.yaml` file under the `jaspr` section.
  Initially supported options are:

  ```yaml
  jaspr:
    uses-ssr: true # or false; Toggles server-side-rendering on or off.
    uses-flutter: true # or false; Whether the project uses flutter element embedding.
  ```

## 0.6.2

- Added integrated support for seamless **flutter element embedding**.
  Refer to [Flutter Embedding Docs](https://docs.page/schultek/jaspr/eco/flutter_embedding) on how to setup and use this.

## 0.6.1

- Fixed bug with `jaspr create`.

- Added prompts when running `jaspr create` without any arguments.
  This way the developer is guided through the creation process more dynamically.

## 0.6.0

- Added support for **flutter web plugins**.

  Jaspr apps can now depend-on and import flutter plugins that work on web. This is achieved by 
  using a modified compiler toolchain: `jaspr_web_compilers`.

  To enable support for flutter plugins simply exchange your `build_web_compilers` dependency for `jaspr_web_compilers`:

  ```yaml
  dev_dependencies:
    jaspr_web_compilers: ^4.0.4
  ```
  
  For an example see `experiments/flutter_plugin_interop`](https://github.com/schultek/jaspr/tree/main/experiments/flutter_plugin_interop).
  
- Improved **flutter element embedding**.

  Flutter apps can now be directly embedded from your jaspr codebase and integrated into
  the existing jaspr component tree.

  This removes the need for any kind of interop between apps as they can directly communicate
  through the usual primitives of passing properties and callbacks.

  For an example see `experiments/flutter_embedding_v2`](https://github.com/schultek/jaspr/tree/main/experiments/flutter_embedding_v2).

- `jaspr build` now outputs to `/build/jaspr` instead of `/build`.

## 0.5.0

- **BREAKING** Added `@client` as replacement for both `@app` and `@island`.

  Components annotated with `@client` act as entry points for the client application and are
  automatically detected, compiled and shipped to the client when using the `Document()` component.

  This combines the behaviour of the now removed `@app` and `@island` annotations, as well as the
  removed `Document.app()` and `Document.islands()` constructors. Use the default `Document()` constructor instead.
 
- **BREAKING** Removed `DeferRenderMixin` as async first builds are no longer permitted on clients.

- Added support for **Flutter element embedding**.

  Flutter apps can now easily be embedded within jaspr sites. The cli supports the `--flutter` argument for both
  the `serve` and `build` commands to specify the entrypoint of the flutter application.

  The complete setup is demonstrated in the [flutter_embedding](https://github.com/schultek/jaspr/tree/main/examples/flutter_embedding) 
  example.

- Fixed handling of initial uri.
- Added `SynchronousFuture`.

## 0.4.0

- **BREAKING** Bindings are no longer singletons. 
  - `ComponentsBinding.instance`, `SchedulerBinding.instance` etc. were removed.
  - You can access the current binding through `BuildContext`s `context.binding` property.

- **BREAKING** Removed `ComponentTester.setUp()`, `BrowserTester.setUp()` and `ServerTester.setUp()`.
  - Use `testComponents()`, `testBrowser()` and `testServer()` instead.

- Requires Dart 3.0 or later.

## 0.3.0

- **BREAKING** The cli is now a separate package: `jaspr_cli`. To migrate run:
  ```shell
    dart pub global deactivate jaspr
    dart pub global activate jaspr_cli
  ```
  The usage stays the same with `jaspr create`, `jaspr serve` and `jaspr build`.

## 0.2.0

**BREAKING**: This is the first major release after the initial publish and contains several breaking changes.

- Update to Dart 2.17
- Rewrite of the rendering system that comes with a lot of improvements in stability and performance.
- Added support for custom backend & server setup.
- Added support for multiple apps on the client as well as island components.
- Added html utility components for common elements.
- Added `Styles` class for writing typed css in dart.
- Various other improvements throughout the framework.

## 0.1.5

- Refactor cli code [#12](https://github.com/schultek/jaspr/pull/12)
- Fixed issue with `jaspr serve`

## 0.1.4

- Added `--port` option to `jaspr serve` ([#6](https://github.com/schultek/jaspr/issues/6))
- Fixed `webdev` dependency constraint ([#5](https://github.com/schultek/jaspr/issues/5))

## 0.1.3

- Fixed domino dependency ([#4](https://github.com/schultek/jaspr/pull/4))
- Fixed build on windows ([#3](https://github.com/schultek/jaspr/issues/3))

## 0.1.2

- Added executable to `pubspec.yaml` ([#2](https://github.com/schultek/jaspr/issues/2))

## 0.1.1

- Fixed template for `jaspr create` ([#1](https://github.com/schultek/jaspr/pull/1))

## 0.1.0

- Initial version<|MERGE_RESOLUTION|>--- conflicted
+++ resolved
@@ -7,11 +7,8 @@
 - Fixed error on windows when running `jaspr build`.
 - Fixed error with `jaspr serve` related to the use of `webdev`.
 - Added support for rendering `svg`.
-<<<<<<< HEAD
+- Added `Unit.auto` for responsive styling using the 'auto' css unit.
 - Added new `Colors.transparent` color.
-=======
-- Added `Unit.auto` for responsive styling using the 'auto' css unit.
->>>>>>> 651374d0
 
 ## 0.9.3
 

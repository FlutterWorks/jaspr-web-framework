--- conflicted
+++ resolved
@@ -7,16 +7,13 @@
 - Fixed error on windows when running `jaspr build`.
 - Fixed error with `jaspr serve` related to the use of `webdev`.
 - Added support for rendering `svg`.
-<<<<<<< HEAD
-- Added typed event handlers to `button`, `input`, `textarea` and `select` components.
-- Added `events()` method for using typed event handlers like `onClick` or `onInput`.
-- Added `Jaspr.initializeApp()` method and generate `jaspr_options.dart` file.
-=======
 - Added new `Colors.transparent` color.
 - Added `Unit.auto`, `Unit.vw` and `Unit.vh` for responsive styling.
 - Added `StyleRule.fontFace` to add external font files.
 - Refactored components from `jaspr/components`.
->>>>>>> ebda0693
+- Added `events()` method for using typed event handlers like `onClick` or `onInput`.
+- Added typed event handlers to `button`, `input`, `textarea` and `select` components.
+- Added `Jaspr.initializeApp()` method and generate `jaspr_options.dart` file.
 
 ## 0.9.3
 

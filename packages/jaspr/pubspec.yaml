name: jaspr
description: Modern web framework for building websites in Dart that feels like Flutter but supports server-side rendering.
version: 0.13.3
homepage: https://github.com/schultek/jaspr
issue_tracker: https://github.com/schultek/jaspr/issues
documentation: https://docs.page/schultek/jaspr
funding:
  - https://github.com/sponsors/schultek

topics:
  - jaspr
  - web
  - html
  - server

environment:
  sdk: '>=3.0.0 <4.0.0'

dependencies:
  binary_codec: ^2.0.3
  hotreloader: ^4.1.0
  html: ^0.15.0
  http: '>=0.13.0 <2.0.0'
<<<<<<< HEAD
=======
  js: ^0.6.5
>>>>>>> bd4ca963
  meta: ^1.7.0
  path: ^1.8.0
  shelf: ^1.2.0
  shelf_gzip: ^4.0.0
  shelf_proxy: ^1.0.1
  shelf_static: ^1.1.0
  web: ^0.5.0

dev_dependencies:
  build_runner: ^2.4.0
  build_web_compilers: ^4.0.0
  jaspr_test: '>=0.1.0 <1.0.0'
  lints: ^3.0.0<|MERGE_RESOLUTION|>--- conflicted
+++ resolved
@@ -21,10 +21,6 @@
   hotreloader: ^4.1.0
   html: ^0.15.0
   http: '>=0.13.0 <2.0.0'
-<<<<<<< HEAD
-=======
-  js: ^0.6.5
->>>>>>> bd4ca963
   meta: ^1.7.0
   path: ^1.8.0
   shelf: ^1.2.0

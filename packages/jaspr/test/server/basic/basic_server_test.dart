import 'package:jaspr/jaspr.dart';
import 'package:jaspr_test/server_test.dart';

import 'basic_app.dart';

void main() {
  group('basic server test', () {
    testServer('should serve component', (tester) async {
      tester.pumpComponent(Builder.single(builder: (context) {
        Counter.initialValue = 101;
        return App();
      }));

      var response = await tester.request('/');

      expect(response.statusCode, equals(200));
      expect(response.document?.body, isNotNull);

<<<<<<< HEAD
      var appHtml = '<div>App<button>Click Me</button>Count: 101</div>\n';
=======
        var appHtml = '<div>App<button>Click Me</button>Count: 101</div>\n\n';
>>>>>>> 9b55617b

      expect(response.document!.body!.innerHtml, equals(appHtml));
    });
  });
}<|MERGE_RESOLUTION|>--- conflicted
+++ resolved
@@ -16,11 +16,7 @@
       expect(response.statusCode, equals(200));
       expect(response.document?.body, isNotNull);
 
-<<<<<<< HEAD
-      var appHtml = '<div>App<button>Click Me</button>Count: 101</div>\n';
-=======
-        var appHtml = '<div>App<button>Click Me</button>Count: 101</div>\n\n';
->>>>>>> 9b55617b
+      var appHtml = '<div>App<button>Click Me</button>Count: 101</div>\n\n';
 
       expect(response.document!.body!.innerHtml, equals(appHtml));
     });

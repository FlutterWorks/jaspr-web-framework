--- conflicted
+++ resolved
@@ -37,24 +37,6 @@
       var relativeDir = path.relative(outputDir, from: path.dirname(buildStep.inputId.path));
 
       await buildStep.writeAsString(
-<<<<<<< HEAD
-          outputId,
-          DartFormatter().format("""
-        $generationHeader
-        
-        ${webShow.isNotEmpty ? """
-          export '$relativeDir/_web.dart' 
-            if (dart.library.io) '$relativeDir/_stubs.dart' 
-            show ${webShow.join(', ')};
-        """ : ''}
-        
-        ${vmShow.isNotEmpty ? """
-          export '$relativeDir/_vm.dart' 
-            if (dart.library.js_interop) '$relativeDir/_stubs.dart' 
-            show ${vmShow.join(', ')};
-        """ : ''}
-      """));
-=======
         outputId,
         DartFormatter(pageWidth: 120).format("""
           $generationHeader
@@ -67,12 +49,11 @@
           
           ${vmShow.isNotEmpty ? """
             export '$relativeDir/_vm.dart' 
-              if (dart.library.html) '$relativeDir/_stubs.dart' 
+              if (dart.library.js_interop) '$relativeDir/_stubs.dart' 
               show ${vmShow.join(', ')};
           """ : ''}
         """),
       );
->>>>>>> 29819990
     } catch (e, st) {
       print(e);
       print(st);

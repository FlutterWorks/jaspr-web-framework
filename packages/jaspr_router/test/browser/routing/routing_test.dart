import 'package:jaspr/jaspr.dart';
import 'package:jaspr_router/jaspr_router.dart';
import 'package:jaspr_test/browser_test.dart';

import '../utils.dart';
import 'routing_app.dart';

<<<<<<< HEAD

void main() {
  group('routing test', () {
    late BrowserTester tester;

    setUp(() async {
      tester = BrowserTester.setUp();
    });
=======
extension on BrowserTester {
  Future<void> navigate(Function(RouterState) navigate, {bool pump = true}) async {
    RouterState? router;
    findRouter(Element element) {
      if (element is StatefulElement && element.state is RouterState) {
        router = element.state as RouterState;
      } else {
        element.visitChildren(findRouter);
      }
    }

    binding.rootElement!.visitChildren(findRouter);
    if (router != null) {
      navigate(router!);
      if (pump) {
        await pumpEventQueue();
      }
    }
  }
}

void main() {
  group('routing test', () {
    testBrowser('should handle routing', (tester) async {
      tester.stubFetchState((url) {
        if (url == '/contact') return {'contact': 'Tom'};
        return {};
      });
>>>>>>> 372c2a7d

      await tester.pumpComponent(App());

      expect(find.text('Home'), findsOneComponent);

      await tester.navigate((router) {
        return Router.of(router.context).push('/about');
      });

      expect(find.text('About'), findsOneComponent);

      await tester.click(find.tag('button'));

      expect(find.text('Home'), findsOneComponent);

      await tester.navigate((router) => router.back());

      expect(find.text('About'), findsOneComponent);
    });
  });
}<|MERGE_RESOLUTION|>--- conflicted
+++ resolved
@@ -1,50 +1,12 @@
-import 'package:jaspr/jaspr.dart';
 import 'package:jaspr_router/jaspr_router.dart';
 import 'package:jaspr_test/browser_test.dart';
 
 import '../utils.dart';
 import 'routing_app.dart';
 
-<<<<<<< HEAD
-
-void main() {
-  group('routing test', () {
-    late BrowserTester tester;
-
-    setUp(() async {
-      tester = BrowserTester.setUp();
-    });
-=======
-extension on BrowserTester {
-  Future<void> navigate(Function(RouterState) navigate, {bool pump = true}) async {
-    RouterState? router;
-    findRouter(Element element) {
-      if (element is StatefulElement && element.state is RouterState) {
-        router = element.state as RouterState;
-      } else {
-        element.visitChildren(findRouter);
-      }
-    }
-
-    binding.rootElement!.visitChildren(findRouter);
-    if (router != null) {
-      navigate(router!);
-      if (pump) {
-        await pumpEventQueue();
-      }
-    }
-  }
-}
-
 void main() {
   group('routing test', () {
     testBrowser('should handle routing', (tester) async {
-      tester.stubFetchState((url) {
-        if (url == '/contact') return {'contact': 'Tom'};
-        return {};
-      });
->>>>>>> 372c2a7d
-
       await tester.pumpComponent(App());
 
       expect(find.text('Home'), findsOneComponent);

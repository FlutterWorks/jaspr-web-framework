--- conflicted
+++ resolved
@@ -22,23 +22,6 @@
   analyze: melos exec -- "dart analyze . --fatal-infos"
   test:
     run: |
-<<<<<<< HEAD
-      melos exec --scope=jaspr -- "dart test"
-      melos exec --scope=jaspr_cli -- "dart test"
-      melos exec --scope=jaspr_riverpod -- "dart test"
-      melos exec --scope=jaspr_router -- "dart test"
-      melos exec --scope=jaspr -- "dart test --preset=browser"
-      melos exec --scope=jaspr_router -- "dart test --preset=browser"
-  coverage:ci:
-    run: |
-      melos exec --scope=jaspr -- "dart test --coverage=coverage"
-      melos exec --scope=jaspr_cli -- "dart test --coverage=coverage"
-      melos exec --scope=jaspr_riverpod -- "dart test --coverage=coverage"
-      melos exec --scope=jaspr_router -- "dart test --coverage=coverage"
-      melos exec --scope=jaspr -- "dart test --preset=browser --coverage=coverage"
-      melos exec --scope=jaspr_router -- "dart test --preset=browser --coverage=coverage"
-      melos exec --no-private -- "dart pub global run coverage:format_coverage --check-ignore --report-on=lib --lcov -o "$MELOS_ROOT_PATH/coverage/$(echo "\$MELOS_PACKAGE_NAME")_lcov.info" -i ./coverage"
-=======
       melos exec --scope=jaspr -- "dart test" &&
       melos exec --scope=jaspr_cli -- "dart test" &&
       melos exec --scope=jaspr_riverpod -- "dart test" &&
@@ -54,7 +37,6 @@
       melos exec --scope=jaspr -- "dart test --preset=browser --coverage=coverage" &&
       melos exec --scope=jaspr_router -- "dart test --preset=browser --coverage=coverage" &&
       melos exec --no-private -- "dart pub global run coverage:format_coverage --check-ignore --report-on=lib --lcov -o "$MELOS_ROOT_PATH/coverage/$(echo "\$MELOS_PACKAGE_NAME")_lcov.info" -i ./coverage" &&
->>>>>>> 9b55617b
       find $MELOS_ROOT_PATH/coverage -type f -empty -print -delete
   coverage:
     run: |

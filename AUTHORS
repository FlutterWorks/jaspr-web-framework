--- conflicted
+++ resolved
@@ -7,8 +7,4 @@
 Martin Jablečník (mjablecnik) - Contributor
 Jeff Ward (fuzzybinary) - Contributor
 Matthew Jaoudi (gadfly361) - Contributor
-<<<<<<< HEAD
-Rishabh Singh - UC Berkeley / Pagefelt (cybertheory) - Contributor
-=======
-Rishabh Singh (cybertheory), UC Berkeley/Pagefelt - Contributor
->>>>>>> 33110d56
+Rishabh Singh (cybertheory), UC Berkeley/Pagefelt - Contributor
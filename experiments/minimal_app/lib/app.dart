--- conflicted
+++ resolved
@@ -1,9 +1,6 @@
 import 'package:jaspr/jaspr.dart';
-import 'package:jaspr/styles.dart';
 
 import 'theme.dart';
-
-import 'counter.dart';
 
 @app
 class App extends StatelessComponent {
@@ -13,7 +10,6 @@
 
   @override
   Iterable<Component> build(BuildContext context) sync* {
-<<<<<<< HEAD
     yield StaticTheme(
       theme: const ButtonTheme(Colors.red),
       child: Builder(builder: (context) sync* {
@@ -30,6 +26,22 @@
         );
       }),
     );
+
+    yield Padding(
+      padding: const EdgeInsets.all(Unit.pixels(5)),
+
+    );
+  }
+}
+
+class Padding extends StatelessComponent {
+  const Padding({required this.padding, Key? key}) : super(key: key);
+
+  final EdgeInsets padding;
+
+  @override
+  Iterable<Component> build(BuildContext context) sync* {
+    yield ;
   }
 }
 
@@ -48,14 +60,13 @@
   ButtonTheme get button => get<ButtonTheme>();
 }
 
-class ButtonTheme extends ThemeData {
-  const ButtonTheme(this.primary) : super('button');
+@theme
+class ButtonTheme extends _$ButtonTheme {
+  const ButtonTheme(this.primary);
 
   final Color primary;
 
-  static ButtonTheme of(BuildContext context) => Theme.of(context);
-
-  Styles buildStyles() {
+  Styles get styles {
     return Styles.combine([
       Styles.box(
         border: Border.all(BorderSide(style: BorderStyle.none)),
@@ -64,22 +75,34 @@
     ]);
   }
 
+  @variant
+  Styles get isOutlined => Styles.combine([
+    Styles.box(
+      border: Border.all(BorderSide(
+        color: primary,
+        width: Unit.pixels(2),
+        style: BorderStyle.solid,
+      )),
+    ),
+    Styles.background(color: Colors.white),
+  ]);
+}
+
+const theme = 0;
+const variant = 1;
+
+abstract class _$ButtonTheme extends ThemeData {
+
+  const _$ButtonTheme() : super('button');
+
+  Styles get styles;
+
+  @override
+  List<Styles> build() => styles;
+
+  @override
   List<ThemeData> buildVariants() {
-    return [
-      ThemeData.variant(
-        'is-outlined',
-        Styles.combine([
-          Styles.box(
-            border: Border.all(BorderSide(
-              color: primary,
-              width: Unit.pixels(2),
-              style: BorderStyle.solid,
-            )),
-          ),
-          Styles.background(color: Colors.white),
-        ]),
-      ),
-    ];
+    return [is]
   }
 
   @override
@@ -88,22 +111,5 @@
       name,
       if (isOutlined) 'is-outlined',
     ];
-=======
-    yield DomComponent(
-      tag: 'p',
-      events: {
-        'click': (e) {
-          print("Clicked");
-        }
-      },
-      child: Text('Hello World'),
-    );
-    yield DomComponent(
-      tag: 'div',
-      children: [
-        for (var i = 0; i < numCounters; i++) Counter(initialValue: i * 2),
-      ],
-    );
->>>>>>> a584e1a5
   }
 }
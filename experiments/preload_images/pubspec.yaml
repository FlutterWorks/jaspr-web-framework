name: preload_images_experiment
version: 0.1.0
publish_to: none

environment:
  sdk: '>=3.0.0 <4.0.0'

dependencies:
  http: ^1.0.0
  jaspr: ^0.4.0
  jaspr_router: ^0.1.0

dev_dependencies:
  build_runner: ^2.4.0
  build_web_compilers: ^4.0.0
<<<<<<< HEAD
  lints: ^1.0.1
=======
  lints: ^2.1.0
>>>>>>> a1d44aed
<|MERGE_RESOLUTION|>--- conflicted
+++ resolved
@@ -13,8 +13,4 @@
 dev_dependencies:
   build_runner: ^2.4.0
   build_web_compilers: ^4.0.0
-<<<<<<< HEAD
-  lints: ^1.0.1
-=======
-  lints: ^2.1.0
->>>>>>> a1d44aed
+  lints: ^2.1.0